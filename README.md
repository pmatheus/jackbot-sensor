--- conflicted
+++ resolved
@@ -77,8 +77,4 @@
 [Include your license information here] 
 ## Snapshotting Redis Data to S3
 
-<<<<<<< HEAD
 The `jackbot-snapshot` crate demonstrates extracting multi-exchange order book and trade data from Redis, serializing it to Parquet, uploading snapshots to a partitioned S3 layout, and tracking them with a minimal Iceberg table. A configurable `SnapshotScheduler` handles periodic persistence and retention cleanup.
-=======
-The `jackbot-snapshot` crate provides a lightweight demonstration of extracting cached data from Redis, serialising it to Parquet, uploading it to S3 and managing files with a simplified Iceberg table. A `SnapshotScheduler` can be run to periodically persist data for later analytics.
->>>>>>> bed5fff3
