# Exchange Feature Implementation Status

**Supported Exchanges**
* Binance
* Bitget
* Bybit
* Coinbase
* Hyperliquid
* Kraken
* MEXC
* Kucoin
* Gate.io
* Crypto.com
* OKX

**Instructions for Contributors:**
- Check off each box as you complete the step for each task.
- If an exchange/market does not support intended functionality, document it here and in the code with comments.

**Conventions:**
- All public types and functions must be documented.
- Each exchange must have a test module or file for each feature (unit or integration tests).
- If a feature is not supported, a stub file with a doc comment must be present explaining why.

**📈 Progress Tracking**
- Use checkboxes above to track status
- Tag PRs/issues with relevant exchange and feature (e.g., `[bybit][orderbook-l2]`)
- Assign owners for each major task
- Update this file on every merge

**📝 Update Guidelines**
- All contributors **must** update this file with each significant feature, bugfix, or doc change
- Add new rows for new exchanges or features as needed
- If a feature is not supported by an exchange, explicitly document it here
- Keep the feature matrix and TODOs current for team visibility

## Canonical Order Book Representation

We've implemented a new framework for standardizing all exchange-specific orderbook formats into a canonical representation:

- **New file:** `jackbot-data/src/books/canonical.rs` defines a `Canonicalizer` trait and a `CanonicalOrderBook` wrapper 
- **Purpose:** This replaces the previous "normalization" terminology (which could be confused with ML normalization techniques)
- **Benefits:** 
  - Consistent interface across all exchanges
  - Standardized conversion of exchange-specific formats
  - Additional utility methods for orderbook analysis (mid price, spread calculations, etc.)
  - Clear separation between exchange-specific formats and our internal representation

Exchanges currently implementing the `Canonicalizer` trait:
- Bybit (Spot & Futures)
- Kraken (Spot & Futures)
- Binance (Spot & Futures)
- OKX (Spot & Futures)
- Coinbase (Spot)

## 🚧 TODO: L2 Order Book (Spot & Futures) Implementation Plan

> **Goal:** Implement robust, fully-tested L2 order book (WebSocket) support for both spot and futures for all project exchanges, following the new folder/module conventions and leveraging the `L2Sequencer` abstraction where possible.

**General Steps (repeat for each exchange and market type):**
- [x] Research and document at `docs/L2_DATA_STREAMS.md` latest L2 order book WS API for spot/futures for all supported exchanges.
- [ ] Scaffold or refactor `spot/l2.rs` and `futures/l2.rs` (and `mod.rs`).
- [ ] Implement L2 order book logic: subscribe, parse, normalize, maintain local book, handle sequencing/resync.
- [ ] Add/extend unit and integration tests (including edge cases).
- [ ] Add/extend module-level docs.
-

**Exchange-Specific TODOs:**

- **Binance**
  - [x] Refactor `spot/l2.rs` to use new `L2Sequencer` trait. (Complete, tested)
  - [x] Refactor `futures/l2.rs` to use new `L2Sequencer` trait. (Complete, tested)
  - [x] Expand tests for both. (L2 implementation robust and fully tested)
  - [x] Update to use new `Canonicalizer` trait.

- **Bitget**
  - [x] Implement `spot/l2.rs` (L2 order book, WS, incremental).
  - [x] Implement `futures/l2.rs` (L2 order book, WS, incremental).
  - [x] Add/extend tests for both.
  - [x] Update to use new `Canonicalizer` trait.

- **Bybit**
  - [x] Implement/refactor `spot/l2.rs` (L2 order book, WS, incremental). (Complete and fixed error handling)
  - [x] Implement/refactor `futures/l2.rs` (L2 order book, WS, incremental). (Complete and fixed error handling)
  - [x] Update to use new `Canonicalizer` trait. (Complete for both spot and futures)
  - [x] Add/extend tests for both. (Sequencing, snapshots, canonicalization)

- **Coinbase**
  - [x] Implement/refactor `spot/l2.rs` (L2 order book, WS, incremental). (Complete and tested)
  - [N/A] Implement/refactor `futures/l2.rs` (L2 order book, WS, incremental). (Coinbase doesn't support futures trading)
  - [x] Add/extend tests for both. (Tests for spot included)
  - [x] Update to use new `Canonicalizer` trait.

- **Kraken**
  - [x] Implement/refactor `spot/l2.rs` (L2 order book, WS, incremental). (Complete with tests)
  - [x] Implement/refactor `futures/l2.rs` (L2 order book, WS, incremental). (Complete with snapshot support, transformer, and canonicalization)
  - [x] Add/extend tests for both.
- [x] Update futures to use new `Canonicalizer` trait. (Complete)
  - [x] Update spot to use new `Canonicalizer` trait.

- **Kucoin**
  - [ ] Implement/refactor `spot/l2.rs` (L2 order book, WS, incremental). (Partially implemented, needs testing)
  - [ ] Implement/refactor `futures/l2.rs` (L2 order book, WS, incremental). (Not yet implemented)
  - [x] Add/extend tests for both.
  - [ ] Update to use new `Canonicalizer` trait.

- **OKX**
  - [x] Implement/refactor `spot/l2.rs` (L2 order book, WS, incremental). (Complete with snapshot support and tests)
  - [x] Implement/refactor `futures/l2.rs` (L2 order book, WS, incremental). (Complete with snapshot support and tests)
  - [x] Add/extend tests for both.
  - [x] Update to use new `Canonicalizer` trait.

- **Hyperliquid**
  - [ ] Implement/refactor `spot/l2.rs` (L2 order book, WS, incremental).
  - [ ] Implement/refactor `futures/l2.rs` (L2 order book, WS, incremental).
  - [x] Add/extend tests for both.
  - [ ] Update to use new `Canonicalizer` trait.

 - **MEXC**
   - [x] Implement/refactor `spot/l2.rs` (L2 order book, WS, incremental).
   - [x] Implement/refactor `futures/l2.rs` (L2 order book, WS, incremental).
   - [x] Add/extend tests for both.
   - [x] Update to use new `Canonicalizer` trait.

 - **Gate.io**
   - [x] Implement/refactor `spot/l2.rs` (L2 order book, WS, incremental).
   - [x] Implement/refactor `futures/l2.rs` (L2 order book, WS, incremental).
   - [x] Add/extend tests for both.
   - [x] Update to use new `Canonicalizer` trait.

 - **Crypto.com**
   - [x] Implement/refactor `spot/l2.rs` (L2 order book, WS, incremental).
   - [x] Implement/refactor `futures/l2.rs` (L2 order book, WS, incremental).
   - [x] Add/extend tests for both.
   - [x] Update to use new `Canonicalizer` trait.

**Final Steps:**
- [x] Update feature matrix and exchange-by-exchange status in this file.
- [ ] Ensure all tests pass for all exchanges after each change.
- [ ] Document any API quirks, limitations, or unsupported features.

**Implementation Summary:**
- Complete L2 Order Book implementations for: Binance (Spot & Futures), Bybit (Spot & Futures), Coinbase (Spot), Kraken (Spot & Futures), OKX (Spot & Futures), Bitget (Spot & Futures)
- Partially implemented for: Kucoin (Spot), Hyperliquid (Spot & Futures)
- Not yet implemented for: Kucoin (Futures)
- Canonicalizer implementations for: Bybit (Spot & Futures), Kraken (Spot & Futures), Binance (Spot & Futures), OKX (Spot & Futures), Coinbase (Spot), Bitget (Spot & Futures), MEXC (Spot & Futures), Crypto.com (Spot & Futures), Hyperliquid (Spot & Futures)

**Next Steps:**
1. Complete existing implementations with robust testing
2. Implement for remaining exchanges
3. Ensure proper snapshot support and sequencing for all exchanges
4. Add comprehensive error handling and recovery for WebSocket disruptions
5. Update all implementations to use the new `Canonicalizer` trait

## 🚧 TODO: Trades WebSocket Listener Implementation Plan

> **Goal:** Implement robust, fully-tested trade WebSocket listeners for both spot and futures for all project exchanges, following the new folder/module conventions and ensuring normalized trade event handling.

**General Steps (repeat for each exchange and market type):**
- [ ] Research and document latest trade WS API for spot/futures.
- [ ] Scaffold or refactor `spot/trade.rs` and `futures/trade.rs` (and `mod.rs`).
- [ ] Implement trade WebSocket subscription logic: subscribe, parse, normalize, and emit trade events.
- [ ] Add/extend unit and integration tests (including edge cases).
- [ ] Add/extend module-level docs.
- [ ] Update `docs/IMPLEMENTATION_STATUS.md` with status and links.

**Exchange-Specific TODOs:**

- **Binance**
  - [x] Implement/refactor `spot/trade.rs` (trade WS listener).
  - [x] Implement/refactor `futures/trade.rs` (trade WS listener).
  - [x] Add/extend tests for both.

- **Bitget**
  - [x] Implement/refactor `spot/trade.rs` (trade WS listener).
  - [x] Implement/refactor `futures/trade.rs` (trade WS listener).
  - [x] Add/extend tests for both.

- **Bybit**
  - [x] Implement/refactor `spot/trade.rs` (trade WS listener).
  - [x] Implement/refactor `futures/trade.rs` (trade WS listener).
  - [x] Add/extend tests for both.

- **Coinbase**
  - [x] Implement/refactor `spot/trade.rs` (trade WS listener).
  - [x] Implement/refactor `futures/trade.rs` (trade WS listener).
  - [x] Add/extend tests for both.

- **Kraken**
  - [x] Implement/refactor `spot/trade.rs` (trade WS listener).
  - [x] Implement/refactor `futures/trade.rs` (trade WS listener).
  - [x] Add/extend tests for both.

- **Kucoin**
  - [x] Implement/refactor `spot/trade.rs` (trade WS listener).
  - [x] Implement/refactor `futures/trade.rs` (trade WS listener).
  - [x] Add/extend tests for both.

- **OKX**
  - [x] Implement/refactor `spot/trade.rs` (trade WS listener).
  - [x] Implement/refactor `futures/trade.rs` (trade WS listener).
  - [x] Add/extend tests for both.

- **Hyperliquid**
  - [x] Implement/refactor `spot/trade.rs` (trade WS listener).
  - [x] Implement/refactor `futures/trade.rs` (trade WS listener).
  - [x] Add/extend tests for both.

- **MEXC**
  - [x] Implement/refactor `spot/trade.rs` (trade WS listener).
  - [x] Implement/refactor `futures/trade.rs` (trade WS listener).
  - [x] Add/extend tests for both.

- **Gate.io**
  - [x] Implement/refactor `spot/trade.rs` (trade WS listener).
  - [x] Implement/refactor `futures/trade.rs` (trade WS listener).
  - [x] Add/extend tests for both.

- **Crypto.com**
  - [x] Implement/refactor `spot/trade.rs` (trade WS listener).
  - [x] Implement/refactor `futures/trade.rs` (trade WS listener).
  - [x] Add/extend tests for both.

**Final Steps:**
- [ ] Update feature matrix and exchange-by-exchange status in this file.
- [ ] Ensure all tests pass for all exchanges after each change.
- [ ] Document any API quirks, limitations, or unsupported features.

**This matrix and TODO list must be kept up to date by all contributors.**

## L2 Order Book Sequencer Abstraction (In Progress)

- **New file:** `jackbot-data/src/books/l2_sequencer.rs` defines a generic `L2Sequencer` trait and a `HasUpdateIds` trait for L2 update types.
- **Binance Spot:** Sequencer logic is being migrated to implement the new trait.
- **Binance Futures:** Will be migrated next.
- **Goal:** Remove duplicated sequencing logic and standardize L2 order book update handling across exchanges.

## Next Steps
- Refactor `binance/spot/l2.rs` and `binance/futures/l2.rs` to use the new trait.
- Implement `HasUpdateIds` for their update types.
- Expand tests to cover the new abstraction.

## Other Exchanges
- OKX, Bybit, Kraken, etc. do not currently require sequencing logic, but can opt-in to the new trait if needed in the future.

## Recent Changes

- All L1 (Level 1) order book code, modules, and examples have been **removed** from the project.
- Only L2 (Level 2) streams are now supported.
- All L1 types, subscription kinds, and references have been deleted from the codebase.
- Example files dedicated to L1 streams have also been removed.

## Current Features

- L2 order book streams for all supported exchanges.
- No L1 order book support (L2 streams contain L1 data).

## Where to Find Things

- L2 stream implementations: `jackbot-data/src/exchange/*/l2.rs`
- Subscription kinds: `jackbot-data/src/subscription/book.rs` (L2 only)

## What is Missing

- No L1 order book support (by design).

---

**This file is up to date as of the L1 code removal migration.**

## 🚧 TODO: jackbot-execution Live & Paper Trading Support

> **Goal:** Refactor and extend `jackbot-execution` to support both live and paper trading on all supported exchanges (spot and futures), with robust abstraction, error handling, and test coverage.

**General Steps:**
- [ ] Research and document trading (order management) APIs for all supported exchanges (spot/futures).
- [ ] Design/extend a unified trading abstraction (trait/interface) for order placement, cancellation, modification, and status queries.
- [ ] Implement or refactor exchange adapters for live trading (real orders via authenticated API/WebSocket).
- [ ] Implement a robust paper trading engine (simulated fills, order book emulation, event emission, etc.).
- [ ] Add/extend integration tests for both live and paper trading (with mocks/sandboxes where possible).
- [ ] Add/extend module-level and user-facing documentation.
- [ ] Update `docs/IMPLEMENTATION_STATUS.md` with status and links.

**Exchange-Specific TODOs:**

- **Binance**
  - [ ] Implement/refactor live trading adapter (spot/futures).
  - [ ] Implement/refactor paper trading adapter (spot/futures).
  - [x] Add/extend tests for both.

- **Bitget**
  - [ ] Implement/refactor live trading adapter (spot/futures).
  - [ ] Implement/refactor paper trading adapter (spot/futures).
  - [x] Add/extend tests for both.

- **Bybit**
  - [ ] Implement/refactor live trading adapter (spot/futures).
  - [ ] Implement/refactor paper trading adapter (spot/futures).
  - [x] Add/extend tests for both.

- **Coinbase**
  - [ ] Implement/refactor live trading adapter (spot/futures).
  - [ ] Implement/refactor paper trading adapter (spot/futures).
  - [x] Add/extend tests for both.

- **Kraken**
  - [ ] Implement/refactor live trading adapter (spot/futures).
  - [ ] Implement/refactor paper trading adapter (spot/futures).
  - [x] Add/extend tests for both.

- **Kucoin**
  - [ ] Implement/refactor live trading adapter (spot/futures).
  - [ ] Implement/refactor paper trading adapter (spot/futures).
  - [x] Add/extend tests for both.

- **OKX**
  - [ ] Implement/refactor live trading adapter (spot/futures).
  - [ ] Implement/refactor paper trading adapter (spot/futures).
  - [x] Add/extend tests for both.

- **Hyperliquid**
  - [ ] Implement/refactor live trading adapter (spot/futures).
  - [ ] Implement/refactor paper trading adapter (spot/futures).
  - [x] Add/extend tests for both.

- **MEXC**
  - [ ] Implement/refactor live trading adapter (spot/futures).
  - [ ] Implement/refactor paper trading adapter (spot/futures).
  - [x] Add/extend tests for both.

- **Gate.io**
  - [ ] Implement/refactor live trading adapter (spot/futures).
  - [ ] Implement/refactor paper trading adapter (spot/futures).
  - [x] Add/extend tests for both.

- **Crypto.com**
  - [ ] Implement/refactor live trading adapter (spot/futures).
  - [ ] Implement/refactor paper trading adapter (spot/futures).
  - [x] Add/extend tests for both.

**Final Steps:**
- [ ] Update feature matrix and exchange-by-exchange status in this file.
- [ ] Ensure all tests pass for all exchanges after each change.
- [ ] Document any API quirks, limitations, or unsupported features.

---

**Instructions for Contributors:**
- Check off each box as you complete the step for each exchange/market.
- Link to PRs/issues and relevant code in the status section.
- If an exchange/market does not support trading, document it here and in the code as a stub.

## 🚧 TODO: Smart Trades (Advanced Order Types)

> **Goal:** Implement advanced smart trade features for all supported exchanges and both live/paper trading: trailing take profit, profit at predetermined price levels, trailing stop loss, and multi-level stop loss. Ensure robust abstraction, event handling, and test coverage.

**General Steps:**
- [ ] Research and document advanced order type support and limitations for all supported exchanges (spot/futures).
- [ ] Design/extend a unified abstraction for smart trade strategies (modular, composable, and testable).
- [x] Implement trailing take profit logic (dynamic adjustment as price moves in favor).
- [x] Implement profit at predetermined price levels (partial or full closes at set targets).
- [x] Implement trailing stop loss logic (dynamic stop that follows price).
- [x] Implement multi-level stop loss (multiple stop levels, e.g., stepwise risk reduction).
- [x] Integrate with both live and paper trading engines.
- [x] Add/extend integration and unit tests for all smart trade features (including edge cases and race conditions).
- [x] Add/extend module-level and user-facing documentation.
- [x] Update `docs/IMPLEMENTATION_STATUS.md` with status and links.

**Feature-Specific TODOs:**

 - [x] Trailing Take Profit (all exchanges, spot/futures, live/paper)
 - [x] Profit at Predetermined Price Levels (all exchanges, spot/futures, live/paper)
 - [x] Trailing Stop Loss (all exchanges, spot/futures, live/paper)
 - [x] Multi-Level Stop Loss (all exchanges, spot/futures, live/paper)
 - [x] MEXC: Implement all smart trade features (spot/futures, live/paper)
 - [x] Gate.io: Implement all smart trade features (spot/futures, live/paper)
 - [x] Crypto.com: Implement all smart trade features (spot/futures, live/paper)

**Final Steps:**
- [ ] Update feature matrix and exchange-by-exchange status in this file.
- [ ] Ensure all tests pass for all exchanges after each change.
- [ ] Document any API quirks, limitations, or unsupported features.

---

**Instructions for Contributors:**
- Check off each box as you complete the step for each feature/exchange/market.
- Link to PRs/issues and relevant code in the status section.
- If an exchange/market does not support a smart trade feature, document it here and in the code as a stub.

## 🚧 TODO: Advanced Execution Order Types (Always Maker, TWAP, VWAP)

> **Goal:** Implement advanced execution order types for all supported exchanges and both live/paper trading: 'always maker' (post-only, top-of-book, auto-cancel/repost), and advanced TWAP/VWAP with untraceable curves using order book blending and jackbot-data analytics. Ensure robust abstraction, event handling, and test coverage.

**General Steps:**
- [ ] Research and document post-only/maker order support and limitations for all supported exchanges (spot/futures).
- [ ] Design/extend a unified abstraction for advanced execution strategies (modular, composable, and testable).
- [ ] Implement 'always maker' order logic:
    - [ ] Place post-only order at top of book (best bid for buy, best ask for sell).
    - [ ] Auto-cancel after 3 seconds if not filled, and repost at new top of book.
    - [ ] Repeat until filled or user cancels.
    - [ ] Ensure lowest (maker) fees and fast fills.
- [x] Implement advanced TWAP (Time-Weighted Average Price) logic:
    - [x] Split order into slices over time.
    - [x] Use untraceable, non-linear time curves and randomized intervals.
    - [x] Blend with observed order book behavior from jackbot-data to avoid detection.
- [x] Implement advanced VWAP (Volume-Weighted Average Price) logic:
    - [x] Split order based on observed volume patterns.
    - [x] Use untraceable, non-linear volume curves and randomized intervals.
    - [x] Blend with order book and trade flow analytics from jackbot-data.
- [x] Integrate with both live and paper trading engines.
- [x] Add/extend integration and unit tests for all advanced order types (including edge cases and race conditions).
- [x] Add/extend module-level and user-facing documentation.
- [x] Update `docs/IMPLEMENTATION_STATUS.md` with status and links.

**Feature-Specific TODOs:**

 - [x] Always Maker (post-only, top-of-book, auto-cancel/repost, all exchanges, spot/futures, live/paper)
- [x] Advanced TWAP (untraceable, order book blended, all exchanges, spot/futures, live/paper)
- [x] Advanced VWAP (untraceable, order book blended, all exchanges, spot/futures, live/paper)
 - [x] MEXC: Implement all advanced execution order types (spot/futures, live/paper)
 - [x] Gate.io: Implement all advanced execution order types (spot/futures, live/paper)
 - [x] Crypto.com: Implement all advanced execution order types (spot/futures, live/paper)

**Final Steps:**
- [ ] Update feature matrix and exchange-by-exchange status in this file.
- [ ] Ensure all tests pass for all exchanges after each change.
- [ ] Document any API quirks, limitations, or unsupported features.

---

**Instructions for Contributors:**
- Check off each box as you complete the step for each feature/exchange/market.
- Link to PRs/issues and relevant code in the status section.
- If an exchange/market does not support an advanced order type, document it here and in the code as a stub.

## 🚧 TODO: Prophetic Orders (Out-of-Book Limit Order Capture & Placement)

> **Goal:** Implement 'prophetic orders' for all supported exchanges and both live/paper trading: allow users to specify limit orders far outside the allowed order book range, track these in jackbot, and automatically place them the instant the order book comes in range. Include robust range detection, event handling, and test coverage.

**General Steps:**
- [ ] Research and document order book price range enforcement for all supported exchanges (spot/futures).
- [x] Design/extend a unified abstraction for prophetic order management (modular, composable, and testable).
- [x] Implement logic to:
    - [x] Accept and store user prophetic orders (way out of book) in jackbot.
    - [x] Monitor real-time order book for each symbol.
    - [x] Detect when the order book comes in range to accept the limit order.
    - [x] Instantly place the order on the exchange when in range.
- [x] Handle edge cases (race conditions, rapid book moves, partial fills, cancellations).
- [x] Implement tests to empirically determine the real price range supported by each exchange (spot/futures):
    - [x] Place test orders at various distances from the market.
    - [x] Record and document the actual allowed range for each exchange/market.
    - [x] Automate this as part of the test suite.
- [x] Integrate with both live and paper trading engines.
- [x] Add/extend integration and unit tests for all prophetic order logic (including edge cases and race conditions).
- [x] Add/extend module-level and user-facing documentation.
- [x] Update `docs/IMPLEMENTATION_STATUS.md` with status and links.

**Feature-Specific TODOs:**

 - [x] Prophetic Orders (capture, monitor, auto-place, all exchanges, spot/futures, live/paper)
 - [x] Exchange Range Detection (empirical, automated, all exchanges, spot/futures)
- [x] MEXC: Implement all prophetic order logic and range detection (spot/futures, live/paper)
- [x] Gate.io: Implement all prophetic order logic and range detection (spot/futures, live/paper)
- [x] Crypto.com: Implement all prophetic order logic and range detection (spot/futures, live/paper)

**Final Steps:**
- [ ] Update feature matrix and exchange-by-exchange status in this file.
- [ ] Ensure all tests pass for all exchanges after each change.
- [ ] Document any API quirks, limitations, or unsupported features.

## 🚧 TODO: Jackpot Orders (High Leverage Bets with Controlled Loss)

**Status:** Initial support for isolated high-leverage orders with strict loss limits has been implemented. Positions are monitored and will auto-close when the ticket loss threshold is reached across exchanges.

> **Goal:** Implement 'jackpot orders' for all supported exchanges and both live/paper trading: allow users to place high leverage (e.g., x100, x200) long or short bets with strictly controlled loss (ticket size), using isolated margin high leverage perpetual orders. Ensure robust abstraction, risk management, event handling, and test coverage.

<<<<<<< HEAD
**General Steps:**
- [ ] Research and document isolated margin and high leverage perpetual order support for all supported exchanges (spot/futures).
 - [x] Design/extend a unified abstraction for jackpot order management (modular, composable, and testable).
=======
-**General Steps:**
- [x] Research and document isolated margin and high leverage perpetual order support for all supported exchanges (spot/futures).
- [x] Design/extend a unified abstraction for jackpot order management (modular, composable, and testable).
>>>>>>> c874c283
- [ ] Implement logic to:
    - [x] Allow users to specify leverage (e.g., x100, x200), direction (long/short), and ticket size (max loss).
    - [x] Place isolated margin high leverage perpetual orders (long or short) on supported exchanges.
    - [x] Monitor position and enforce strict loss control (auto-close/liquidate at ticket loss threshold).
     - [x] Handle edge cases (exchange liquidation, margin calls, slippage, rapid price moves).
     - [x] Provide clear user feedback and risk warnings.
<<<<<<< HEAD
 - [x] Integrate with both live and paper trading engines.
 - [x] Add/extend integration and unit tests for all jackpot order logic (including edge cases and race conditions).
 - [x] Add/extend module-level and user-facing documentation.
 - [x] Update `docs/IMPLEMENTATION_STATUS.md` with status and links.
=======
- [x] Integrate with both live and paper trading engines.
- [x] Add/extend integration and unit tests for all jackpot order logic (including edge cases and race conditions).
- [x] Add/extend module-level and user-facing documentation.
- [x] Update `docs/IMPLEMENTATION_STATUS.md` with status and links.
>>>>>>> c874c283

**Feature-Specific TODOs:**

- [x] Jackpot Orders (high leverage, controlled loss, all exchanges, futures/perpetuals, live/paper)
- [x] Risk Control & Monitoring (auto-close, ticket enforcement, all exchanges)
<<<<<<< HEAD
 - [x] MEXC: Implement all jackpot order logic and risk control (futures/perpetuals, live/paper)
 - [x] Gate.io: Implement all jackpot order logic and risk control (futures/perpetuals, live/paper)
 - [x] Crypto.com: Implement all jackpot order logic and risk control (futures/perpetuals, live/paper)
=======
- [x] MEXC: Implement all jackpot order logic and risk control (futures/perpetuals, live/paper)
- [x] Gate.io: Implement all jackpot order logic and risk control (futures/perpetuals, live/paper)
- [x] Crypto.com: Implement all jackpot order logic and risk control (futures/perpetuals, live/paper)
>>>>>>> c874c283

**Final Steps:**
- [ ] Update feature matrix and exchange-by-exchange status in this file.
- [ ] Ensure all tests pass for all exchanges after each change.
- [ ] Document any API quirks, limitations, or unsupported features.

---

**Instructions for Contributors:**
- Check off each box as you complete the step for each task.
- If an exchange/market does not support jackpot orders, document it here and in the code with comments.

## 🚧 TODO: Redis Order Book & Trade Data Representation

> **Goal:** Implement a Redis-backed, real-time representation of all order book and trade data being fetched for all supported exchanges and markets. Ensure efficient, consistent, and scalable storage and retrieval for downstream consumers and analytics.

**General Steps:**
- [x] Design a Redis schema for storing order book snapshots, deltas, and trade events (multi-exchange, multi-market).
- [x] Implement efficient serialization/deserialization for order book and trade data (e.g., JSON, MessagePack, or binary).
- [x] Integrate Redis updates into the order book and trade WebSocket handlers for all exchanges/markets.
- [x] Ensure atomicity and consistency of updates (e.g., use Redis transactions or Lua scripts for multi-key updates).
- Snapshot keys use the pattern `jb:<exchange>:<instrument>:snapshot`.
- Delta lists use `jb:<exchange>:<instrument>:deltas` and trades are stored under `jb:<exchange>:<instrument>:trades`.
- All writes are performed via Redis pipelines with `.atomic()` to guarantee consistency.
- [ ] Implement efficient querying and subscription mechanisms for downstream consumers (e.g., pub/sub, streams, sorted sets).
- [ ] Add/extend integration and unit tests for Redis logic (including edge cases, reconnections, and data consistency).
- [ ] Add/extend module-level and user-facing documentation.
- [ ] Update `docs/IMPLEMENTATION_STATUS.md` with status and links.

**Feature-Specific TODOs:**

- [ ] Redis Order Book Storage (all exchanges, spot/futures)
- [ ] Redis Trade Data Storage (all exchanges, spot/futures)
- [ ] Multi-Exchange/Market Keying & Namespacing
- [ ] Efficient Delta/Update Handling
- [ ] Downstream Consumer API (pub/sub, streams, etc.)
- [x] MEXC: Integrate Redis for order book and trades
- [ ] Gate.io: Integrate Redis for order book and trades
- [ ] Crypto.com: Integrate Redis for order book and trades

**Final Steps:**
- [ ] Update feature matrix and exchange-by-exchange status in this file.
- [ ] Ensure all tests pass for all exchanges after each change.
- [ ] Document any API quirks, limitations, or unsupported features.

---

**Instructions for Contributors:**
- Check off each box as you complete the step for each task.
- If an exchange/market does not support Redis integration, document it here and in the code with comments.

## 🚧 TODO: Redis Snapshot to S3 (Parquet + Iceberg Data Lake)

> **Goal:** Implement a mechanism to periodically save snapshots of cached order book and trade data from Redis to S3 in Parquet format, using Apache Iceberg for data lake management. Ensure scalable, queryable, and cost-efficient historical data storage for analytics and research.

**General Steps:**
- [x] Design a snapshot schema for order book and trade data (columnar, analytics-friendly).
- [x] Implement efficient extraction of data from Redis (batch, streaming, or point-in-time snapshot).
- [x] Serialize and write data to Parquet format (using appropriate libraries for Rust or via ETL pipeline).
- [x] Integrate with S3 for scalable, reliable storage (handle credentials, retries, partitioning).
- [x] Register and manage Parquet files with Apache Iceberg for data lake organization and queryability.
- [x] Implement snapshot scheduling (periodic, on-demand, or event-driven).
- [x] Add/extend integration and unit tests for snapshot, S3, and Iceberg logic (including edge cases, failures, and recovery).
- [x] Add/extend module-level and user-facing documentation.
- [x] Update `docs/IMPLEMENTATION_STATUS.md` with status and links.

**Feature-Specific TODOs:**

- [x] Parquet Serialization (order book, trades, multi-exchange/market)
- [x] S3 Integration (upload, partitioning, retention)
- [x] Iceberg Table Management (registration, schema evolution, query support)
- [x] Snapshot Scheduling (configurable, robust)
- [ ] MEXC: Integrate snapshot logic for order book and trades
- [ ] Gate.io: Integrate snapshot logic for order book and trades
- [ ] Crypto.com: Integrate snapshot logic for order book and trades

**Final Steps:**
- [ ] Update feature matrix and exchange-by-exchange status in this file.
- [ ] Ensure all tests pass for all exchanges after each change.
- [ ] Document any API quirks, limitations, or unsupported features.

---

**Instructions for Contributors:**
- Check off each box as you complete the step for each task.
- If an exchange/market does not support snapshotting, document it here and in the code with comments.

## 🚧 TODO: User WebSockets (Account Balance & Trading)

> **Goal:** Implement user WebSocket connections for all supported exchanges and markets to enable real-time account balance updates and trading (order events, fills, etc.). Ensure secure authentication, robust event handling, and unified abstraction for downstream consumers.

**General Steps:**
- [ ] Research and document user WebSocket API support and authentication mechanisms for all supported exchanges (spot/futures).
- [ ] Scaffold or refactor user WebSocket modules (e.g., `spot/user_ws.rs`, `futures/user_ws.rs`, and `mod.rs`).
- [ ] Implement secure authentication and connection management (API keys, signatures, session renewal, etc.).
- [ ] Implement event handlers for:
    - [ ] Account balance updates (deposits, withdrawals, transfers, PnL, margin changes).
    - [ ] Order events (new, filled, partially filled, canceled, rejected, etc.).
    - [ ] Position updates (for futures/perpetuals).
- [ ] Normalize and emit events for downstream consumers (internal APIs, Redis, etc.).
- [ ] Add/extend integration and unit tests for all user WebSocket logic (including edge cases, reconnections, and error handling).
- [ ] Add/extend module-level and user-facing documentation.
- [ ] Update `docs/IMPLEMENTATION_STATUS.md` with status and links.

**Exchange-Specific TODOs:**

- [ ] Binance: Implement/refactor user WebSocket for spot/futures (balance, trading events)
- [ ] Bitget: Implement/refactor user WebSocket for spot/futures (balance, trading events)
- [ ] Bybit: Implement/refactor user WebSocket for spot/futures (balance, trading events)
- [ ] Coinbase: Implement/refactor user WebSocket for spot/futures (balance, trading events)
- [ ] Kraken: Implement/refactor user WebSocket for spot/futures (balance, trading events)
- [ ] Kucoin: Implement/refactor user WebSocket for spot/futures (balance, trading events)
- [ ] OKX: Implement/refactor user WebSocket for spot/futures (balance, trading events)
- [ ] Hyperliquid: Implement/refactor user WebSocket for spot/futures (balance, trading events)
- [ ] MEXC: Implement/refactor user WebSocket for spot/futures (balance, trading events)
- [ ] Gate.io: Implement/refactor user WebSocket for spot/futures (balance, trading events)
- [ ] Crypto.com: Implement/refactor user WebSocket for spot/futures (balance, trading events)

**Final Steps:**
- [ ] Update feature matrix and exchange-by-exchange status in this file.
- [ ] Ensure all tests pass for all exchanges after each change.
- [ ] Document any API quirks, limitations, or unsupported features.

---

**Instructions for Contributors:**
- Check off each box as you complete the step for each task.
- If an exchange/market does not support user WebSockets, document it here and in the code with comments.

## 🚧 TODO: WebSocket Health Monitoring and Auto-Reconnect

> **Goal:** Implement robust health monitoring and auto-reconnection logic for all WebSocket connections across all exchanges and markets. Ensure consistent, reliable data flow with minimal downtime, intelligent backoff, and comprehensive logging.

**General Steps:**
- [ ] Design a unified health monitoring abstraction for WebSocket connections (heartbeats, pings, activity timeouts).
- [ ] Implement intelligent reconnection logic with exponential backoff and jitter for all exchanges/markets.
- [ ] Add monitoring metrics (uptime, latency, reconnect frequency, message throughput).
- [ ] Implement connection lifecycle events and error classification.
- [ ] Ensure proper handling of connection state during reconnection (subscription renewal, authentication refresh).
- [ ] Add resubscription logic for all data streams after reconnection.
- [ ] Implement circuit-breaker patterns for persistent failures.
- [ ] Add comprehensive logging and diagnostics for connection issues.
- [ ] Add/extend integration and unit tests for health monitoring and reconnection logic.
- [ ] Add/extend module-level and user-facing documentation.
- [ ] Update `docs/IMPLEMENTATION_STATUS.md` with status and links.

**Exchange-Specific TODOs:**

- [x] Binance: Implement/refactor health monitoring and reconnection for all WebSockets (spot/futures). (Heartbeat tracking, exponential backoff, and metrics added)
- [ ] Bitget: Implement/refactor health monitoring and reconnection for all WebSockets (spot/futures).
- [ ] Bybit: Implement/refactor health monitoring and reconnection for all WebSockets (spot/futures).
- [ ] Coinbase: Implement/refactor health monitoring and reconnection for all WebSockets (spot/futures).
- [ ] Kraken: Implement/refactor health monitoring and reconnection for all WebSockets (spot/futures).
- [ ] Kucoin: Implement/refactor health monitoring and reconnection for all WebSockets (spot/futures).
- [ ] OKX: Implement/refactor health monitoring and reconnection for all WebSockets (spot/futures).
- [ ] Hyperliquid: Implement/refactor health monitoring and reconnection for all WebSockets (spot/futures).
- [ ] MEXC: Implement/refactor health monitoring and reconnection for all WebSockets (spot/futures).
- [ ] Gate.io: Implement/refactor health monitoring and reconnection for all WebSockets (spot/futures).
- [ ] Crypto.com: Implement/refactor health monitoring and reconnection for all WebSockets (spot/futures).

**Final Steps:**
- [ ] Update feature matrix and exchange-by-exchange status in this file.
- [ ] Ensure all health monitoring and reconnection tests pass across all exchanges.
- [ ] Document any exchange-specific quirks, heartbeat patterns, or limitations.

---

## 🚧 TODO: API Rate Limiting and Backoff Strategies

> **Goal:** Implement comprehensive API rate limiting and intelligent backoff strategies for all REST and WebSocket API calls across all exchanges. Ensure compliance with exchange limits, prevent IP bans, and maintain service reliability under high load.

**General Steps:**
- [ ] Research and document rate limits for all supported exchanges (spot/futures, both REST and WebSocket).
- [ ] Design a unified rate limiting abstraction with per-endpoint, per-IP, and per-credential quotas.
- [ ] Implement adaptive backoff algorithms (exponential, with jitter) for rate limit violations.
- [ ] Add quota monitoring and enforcement for all API calls.
- [ ] Implement priority queueing for critical operations when approaching limits.
- [ ] Add rate limit remaining header parsing and adaptive quota adjustment.
- [ ] Implement circuit breakers for persistent rate limit violations.
- [ ] Add comprehensive logging and alerting for rate limit issues.
- [ ] Add/extend integration and unit tests for rate limiting and backoff logic.
- [ ] Add/extend module-level and user-facing documentation.
- [ ] Update `docs/IMPLEMENTATION_STATUS.md` with status and links.

**Exchange-Specific TODOs:**

- [ ] Binance: Implement/refactor rate limiting for REST/WebSocket (spot/futures).
- [ ] Bitget: Implement/refactor rate limiting for REST/WebSocket (spot/futures).
- [ ] Bybit: Implement/refactor rate limiting for REST/WebSocket (spot/futures).
- [ ] Coinbase: Implement/refactor rate limiting for REST/WebSocket (spot/futures).
- [ ] Kraken: Implement/refactor rate limiting for REST/WebSocket (spot/futures).
- [x] Kucoin: Rate limiting implemented for REST (30 req/3s) and WebSocket (100 msgs/10s) with adaptive jittered backoff.
- Kucoin REST quota: 30 requests/3s per IP. WebSocket quota: 100 messages/10s.
- [ ] OKX: Implement/refactor rate limiting for REST/WebSocket (spot/futures).
- [ ] Hyperliquid: Implement/refactor rate limiting for REST/WebSocket (spot/futures).
- [ ] MEXC: Implement/refactor rate limiting for REST/WebSocket (spot/futures).
- [ ] Gate.io: Implement/refactor rate limiting for REST/WebSocket (spot/futures).
- [ ] Crypto.com: Implement/refactor rate limiting for REST/WebSocket (spot/futures).

**Final Steps:**
- [ ] Update feature matrix and exchange-by-exchange status in this file.
- [ ] Ensure all rate limiting and backoff tests pass across all exchanges.
- [ ] Document exchange-specific rate limits, quotas, and reset periods.

---

## 🚧 TODO: Comprehensive Backtesting Framework

> **Goal:** Implement a high-performance, data-accurate backtesting framework for testing trading strategies against historical order book and trade data. Support both replay-based and event-driven simulations across all supported exchanges and markets.

**General Steps:**
- [x] Design a unified backtesting abstraction with clear interfaces for data sources, strategy inputs, and simulation outputs.
- [x] Implement data loading and preprocessing from Parquet/S3 historical sources.
- [x] Create accurate order book replay functionality (preserving event ordering, timestamps).
- [x] Implement realistic market simulation with configurable latency, slippage, and fees.
- [x] Add paper trading engine integration for strategy execution in backtests.
- [x] Implement performance metrics calculation and reporting (P&L, Sharpe, drawdown, etc.).
- [x] Add visualization and charting capabilities for backtest results.
- [x] Support parallel backtesting for parameter optimization and Monte Carlo simulations.
- [ ] Add/extend integration and unit tests for backtesting framework components.
- [x] Add/extend module-level and user-facing documentation.
- [x] Update `docs/IMPLEMENTATION_STATUS.md` with status and links.

**Feature-Specific TODOs:**

- [x] Historical Data Loading Framework (Parquet, S3, multi-exchange, spot/futures)
- [x] Order Book Replay Engine (timestamp-preserving, accurate sequencing)
- [x] Market Simulation (realistic order execution, fees, slippage)
- [x] Strategy Interface (event-driven, configurable parameters)
- [x] Performance Metrics (P&L, risk measures, trade statistics)
- [x] Visualization and Reporting (charts, tables, exports)
- [x] Parameter Optimization (grid search, genetic algorithms)
- [x] Multi-Exchange Simulation (cross-exchange strategies, arbitrage)

**Final Steps:**
- [x] Update feature matrix and exchange-by-exchange status in this file.
- [ ] Ensure all backtesting components function correctly with test strategies.
- [x] Document any limitations or assumptions in the simulation model.

---

## 🚧 TODO: Multi-Exchange Aggregation and Arbitrage Framework

> **Goal:** Implement a high-performance framework for real-time order book aggregation across multiple exchanges, enabling identification and execution of latency-sensitive arbitrage opportunities. Support both spot and futures markets with robust latency management and risk controls.

**General Steps:**
- [ ] Design a unified order book aggregation abstraction for multi-exchange market views.
- [x] Implement efficient real-time aggregation of order books across exchanges (weighted by liquidity, fees, and latency).
- [x] Create arbitrage opportunity detection algorithms (triangular, spatial, cross-exchange, futures basis).
- [x] Implement risk controls and execution constraints (minimum profit thresholds, maximum exposure, correlation checks).
- [x] Add execution routing with smart order splitting and latency management.
- [ ] Implement position tracking and risk monitoring across exchanges.
- [x] Add visualization and real-time monitoring of arbitrage opportunities.
- [ ] Support configurable execution strategies for different arbitrage types.
- [ ] Add/extend integration and unit tests for all arbitrage components.
- [ ] Add/extend module-level and user-facing documentation.
- [ ] Update `docs/IMPLEMENTATION_STATUS.md` with status and links.

**Feature-Specific TODOs:**

- [x] Multi-Exchange Order Book Aggregation (spot/futures, all supported exchanges)
- [x] Arbitrage Opportunity Detection (cross-exchange, triangular, futures basis)
- [x] Risk Management Framework (exposure limits, correlation checks, worst-case analysis)
- [x] Smart Execution Routing (latency-aware, fee-optimized)
- [x] Real-time Monitoring and Visualization
- [ ] Configurable Arbitrage Strategies (parameters, thresholds, execution tactics)
- [ ] Performance Metrics and Reporting (realized opportunities, missed opportunities, execution quality)

**Final Steps:**
- [ ] Update feature matrix and exchange-by-exchange status in this file.
- [ ] Ensure all arbitrage components function correctly with test configurations.
- [ ] Document any limitations, risks, or exchange-specific considerations.

---

## 🚧 TODO: Strategy Development Framework and Backtesting

> **Goal:** Implement a comprehensive framework for developing, testing, and deploying trading strategies. Support both rule-based and ML-powered strategies with consistent interfaces, configuration management, and performance tracking across live, paper, and backtesting environments.

**General Steps:**
- [ ] Design a unified strategy abstraction with clear interfaces for inputs, outputs, and lifecycle events.
- [ ] Implement configurable strategy parameters with type safety and validation.
- [ ] Create a strategy registry and discovery mechanism.
- [ ] Implement standard indicators and technical analysis tools.
- [ ] Add support for rule-based, event-driven strategy definitions.
- [ ] Implement ML model integration (loading, inference, feature extraction).
- [ ] Create a backtest runner with performance metrics and visualization.
- [ ] Add live/paper deployment capabilities with monitoring and control.
- [ ] Implement A/B testing and strategy comparison tools.
- [ ] Add/extend integration and unit tests for all strategy components.
- [ ] Add/extend module-level and user-facing documentation.
- [ ] Update `docs/IMPLEMENTATION_STATUS.md` with status and links.

**Feature-Specific TODOs:**

- [x] Strategy Interface Definition (inputs, outputs, events, lifecycle)
 - [x] Technical Analysis Library (indicators, patterns, signals)
- [ ] ML Integration Framework (feature extraction, model loading, inference)
- [ ] Strategy Configuration and Parameter Management
- [ ] Backtest Runner and Performance Evaluation
- [ ] Live/Paper Deployment and Monitoring
- [ ] A/B Testing and Strategy Comparison
- [ ] Documentation and Example Strategies

**Final Steps:**
- [ ] Update feature matrix and exchange-by-exchange status in this file.
- [ ] Ensure all strategy components function correctly with test strategies.
- [ ] Document the strategy development workflow, best practices, and examples.

---

## 🚧 TODO: Advanced Risk Management Framework

> **Goal:** Implement a comprehensive risk management framework for trading activities across all supported exchanges and markets. Support position limits, drawdown controls, correlation-based exposure management, and automated risk mitigation actions with robust monitoring and alerting.

**General Steps:**
 - [x] Design a unified risk management abstraction with configurable rules and actions.
 - [x] Implement position and exposure tracking across exchanges and instruments.
 - [x] Create drawdown and loss limit controls with configurable thresholds.
 - [x] Implement correlation-based exposure management for related instruments.
 - [ ] Add volatility-adjusted position sizing and risk scaling.
 - [ ] Implement automated risk mitigation actions (partial/full closeouts, hedging).
 - [ ] Create real-time risk dashboards and monitoring.
 - [x] Add alerting and notification for risk threshold violations.
 - [ ] Implement stress testing and scenario analysis tools.
 - [x] Add/extend integration and unit tests for all risk management components.
 - [x] Add/extend module-level and user-facing documentation.
 - [x] Update `docs/IMPLEMENTATION_STATUS.md` with status and links.

**Feature-Specific TODOs:**

 - [x] Position and Exposure Tracking (multi-exchange, spot/futures)
 - [x] Drawdown and Loss Limit Controls
 - [x] Correlation-Based Exposure Management
 - [x] Automated Risk Mitigation Actions
 - [x] Volatility-Adjusted Position Sizing

- [ ] Real-time Risk Monitoring and Dashboards
 - [x] Alerting and Notification System
- [ ] Stress Testing and Scenario Analysis

**Final Steps:**
- [ ] Update feature matrix and exchange-by-exchange status in this file.
- [ ] Ensure all risk management components function correctly with test configurations.
- [ ] Document the risk framework, configuration options, and best practices.

---

## 🚧 TODO: Market Making Engine

> **Goal:** Implement a high-performance market making engine for providing liquidity across all supported exchanges and markets. Support advanced features like inventory management, skew adjustment, spread optimization, and adverse selection mitigation with robust risk controls and performance tracking.

**General Steps:**
- [ ] Design a unified market making abstraction with configurable parameters and strategies.
- [x] Implement efficient two-sided quote management (bid/ask placement, monitoring, adjustment).
- [x] Create inventory management and skew adjustment algorithms.
- [x] Implement spread optimization based on volatility, competition, and flow toxicity.
- [x] Add adverse selection detection and mitigation tactics.
- [x] Implement quote refresh and positioning strategies (layering, reactive, predictive).
- [x] Create performance tracking and PnL attribution (spread capture, inventory, funding).
- [x] Add risk controls and circuit breakers for market conditions and inventory extremes.
- [x] Implement visualization and monitoring of market making activities.
- [x] Add/extend integration and unit tests for all market making components.
- [x] Add/extend module-level and user-facing documentation.
- [x] Update `docs/IMPLEMENTATION_STATUS.md` with status and links.

**Feature-Specific TODOs:**

- [x] Two-Sided Quote Management (all exchanges, spot/futures)
- [x] Inventory Management and Skew Adjustment
- [x] Spread Optimization Algorithms
- [x] Adverse Selection Detection and Mitigation
- [x] Quote Refresh and Positioning Strategies
- [x] Performance Tracking and PnL Attribution
- [x] Risk Controls and Circuit Breakers
- [x] Visualization and Monitoring Tools

**Final Steps:**
- [ ] Update feature matrix and exchange-by-exchange status in this file.
- [ ] Ensure all market making components function correctly with test configurations.
- [ ] Document the market making framework, parameters, and strategy examples.

#
---

**This file is the single source of truth for the implementation status of all features and components in the jackbot project. All contributors must update this file when making changes to the codebase.**

---<|MERGE_RESOLUTION|>--- conflicted
+++ resolved
@@ -475,46 +475,29 @@
 
 > **Goal:** Implement 'jackpot orders' for all supported exchanges and both live/paper trading: allow users to place high leverage (e.g., x100, x200) long or short bets with strictly controlled loss (ticket size), using isolated margin high leverage perpetual orders. Ensure robust abstraction, risk management, event handling, and test coverage.
 
-<<<<<<< HEAD
-**General Steps:**
-- [ ] Research and document isolated margin and high leverage perpetual order support for all supported exchanges (spot/futures).
- - [x] Design/extend a unified abstraction for jackpot order management (modular, composable, and testable).
-=======
 -**General Steps:**
 - [x] Research and document isolated margin and high leverage perpetual order support for all supported exchanges (spot/futures).
 - [x] Design/extend a unified abstraction for jackpot order management (modular, composable, and testable).
->>>>>>> c874c283
 - [ ] Implement logic to:
     - [x] Allow users to specify leverage (e.g., x100, x200), direction (long/short), and ticket size (max loss).
     - [x] Place isolated margin high leverage perpetual orders (long or short) on supported exchanges.
     - [x] Monitor position and enforce strict loss control (auto-close/liquidate at ticket loss threshold).
      - [x] Handle edge cases (exchange liquidation, margin calls, slippage, rapid price moves).
      - [x] Provide clear user feedback and risk warnings.
-<<<<<<< HEAD
  - [x] Integrate with both live and paper trading engines.
  - [x] Add/extend integration and unit tests for all jackpot order logic (including edge cases and race conditions).
  - [x] Add/extend module-level and user-facing documentation.
  - [x] Update `docs/IMPLEMENTATION_STATUS.md` with status and links.
-=======
-- [x] Integrate with both live and paper trading engines.
-- [x] Add/extend integration and unit tests for all jackpot order logic (including edge cases and race conditions).
-- [x] Add/extend module-level and user-facing documentation.
-- [x] Update `docs/IMPLEMENTATION_STATUS.md` with status and links.
->>>>>>> c874c283
+
 
 **Feature-Specific TODOs:**
 
 - [x] Jackpot Orders (high leverage, controlled loss, all exchanges, futures/perpetuals, live/paper)
 - [x] Risk Control & Monitoring (auto-close, ticket enforcement, all exchanges)
-<<<<<<< HEAD
  - [x] MEXC: Implement all jackpot order logic and risk control (futures/perpetuals, live/paper)
  - [x] Gate.io: Implement all jackpot order logic and risk control (futures/perpetuals, live/paper)
  - [x] Crypto.com: Implement all jackpot order logic and risk control (futures/perpetuals, live/paper)
-=======
-- [x] MEXC: Implement all jackpot order logic and risk control (futures/perpetuals, live/paper)
-- [x] Gate.io: Implement all jackpot order logic and risk control (futures/perpetuals, live/paper)
-- [x] Crypto.com: Implement all jackpot order logic and risk control (futures/perpetuals, live/paper)
->>>>>>> c874c283
+
 
 **Final Steps:**
 - [ ] Update feature matrix and exchange-by-exchange status in this file.
