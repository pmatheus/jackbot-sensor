# Exchange Feature Implementation Status

**Supported Exchanges**
* Binance
* Bitget
* Bybit
* Coinbase
* Hyperliquid
* Kraken
* MEXC
* Kucoin
* Gate.io
* Crypto.com
* OKX
  - OKX does not provide a public liquidations WebSocket channel. The code
    includes a stub at `jackbot-data/src/exchange/okx/liquidation.rs`.

**Instructions for Contributors:**
- Check off each box as you complete the step for each task.
- If an exchange/market does not support intended functionality, document it here and in the code with comments.

**Conventions:**
- All public types and functions must be documented.
- Each exchange must have a test module or file for each feature (unit or integration tests).
- If a feature is not supported, a stub file with a doc comment must be present explaining why.

**📈 Progress Tracking**
- Use checkboxes above to track status
- Tag PRs/issues with relevant exchange and feature (e.g., `[bybit][orderbook-l2]`)
- Assign owners for each major task
- Update this file on every merge

**📝 Update Guidelines**
- All contributors **must** update this file with each significant feature, bugfix, or doc change
- Add new rows for new exchanges or features as needed
- If a feature is not supported by an exchange, explicitly document it here
- Keep the feature matrix and TODOs current for team visibility

## Canonical Order Book Representation

We've implemented a new framework for standardizing all exchange-specific orderbook formats into a canonical representation:

- **New file:** `jackbot-data/src/books/canonical.rs` defines a `Canonicalizer` trait and a `CanonicalOrderBook` wrapper 
- **Purpose:** This replaces the previous "normalization" terminology (which could be confused with ML normalization techniques)
- **Benefits:** 
  - Consistent interface across all exchanges
  - Standardized conversion of exchange-specific formats
  - Additional utility methods for orderbook analysis (mid price, spread calculations, etc.)
  - Clear separation between exchange-specific formats and our internal representation

Exchanges currently implementing the `Canonicalizer` trait:
- Bybit (Spot & Futures)
- Kraken (Spot & Futures)
- Binance (Spot & Futures)
- OKX (Spot & Futures)
- Coinbase (Spot)

## 🚧 TODO: L2 Order Book (Spot & Futures) Implementation Plan

> **Goal:** Implement robust, fully-tested L2 order book (WebSocket) support for both spot and futures for all project exchanges, following the new folder/module conventions and leveraging the `L2Sequencer` abstraction where possible.

**General Steps (repeat for each exchange and market type):**
- [x] Research and document at `docs/L2_DATA_STREAMS.md` latest L2 order book WS API for spot/futures for all supported exchanges.
- [ ] Scaffold or refactor `spot/l2.rs` and `futures/l2.rs` (and `mod.rs`).
- [ ] Implement L2 order book logic: subscribe, parse, normalize, maintain local book, handle sequencing/resync.
- [ ] Add/extend unit and integration tests (including edge cases).
- [ ] Add/extend module-level docs.
-

**Exchange-Specific TODOs:**

- **Binance**
  - [x] Refactor `spot/l2.rs` to use new `L2Sequencer` trait. (Complete, tested)
  - [x] Refactor `futures/l2.rs` to use new `L2Sequencer` trait. (Complete, tested)
  - [x] Expand tests for both. (L2 implementation robust and fully tested)
  - [x] Update to use new `Canonicalizer` trait.

- **Bitget**
  - [x] Implement `spot/l2.rs` (L2 order book, WS, incremental).
  - [x] Implement `futures/l2.rs` (L2 order book, WS, incremental).
  - [x] Add/extend tests for both.
  - [x] Update to use new `Canonicalizer` trait.

- **Bybit**
  - [x] Implement/refactor `spot/l2.rs` (L2 order book, WS, incremental). (Complete and fixed error handling)
  - [x] Implement/refactor `futures/l2.rs` (L2 order book, WS, incremental). (Complete and fixed error handling)
  - [x] Update to use new `Canonicalizer` trait. (Complete for both spot and futures)
  - [x] Add/extend tests for both. (Sequencing, snapshots, canonicalization)

- **Coinbase**
  - [x] Implement/refactor `spot/l2.rs` (L2 order book, WS, incremental). (Complete and tested)
  - [N/A] Implement/refactor `futures/l2.rs` (L2 order book, WS, incremental). (Coinbase doesn't support futures trading)
  - [x] Add/extend tests for both. (Tests for spot included)
  - [x] Update to use new `Canonicalizer` trait.

- **Kraken**
  - [x] Implement/refactor `spot/l2.rs` (L2 order book, WS, incremental). (Complete with tests)
  - [x] Implement/refactor `futures/l2.rs` (L2 order book, WS, incremental). (Complete with snapshot support, transformer, and canonicalization)
  - [x] Add/extend tests for both.
- [x] Update futures to use new `Canonicalizer` trait. (Complete)
  - [x] Update spot to use new `Canonicalizer` trait.

- **Kucoin**
  - [x] Implement/refactor `spot/l2.rs` (L2 order book, WS, incremental).
  - [x] Implement/refactor `futures/l2.rs` (L2 order book, WS, incremental).
  - [x] Add/extend tests for both.
  - [x] Update to use new `Canonicalizer` trait.

- **OKX**
  - [x] Implement/refactor `spot/l2.rs` (L2 order book, WS, incremental). (Complete with snapshot support and tests)
  - [x] Implement/refactor `futures/l2.rs` (L2 order book, WS, incremental). (Complete with snapshot support and tests)
  - [x] Add/extend tests for both.
  - [x] Update to use new `Canonicalizer` trait.

- **Hyperliquid**
  - [x] Implement/refactor `spot/l2.rs` (L2 order book, WS, incremental).
  - [x] Implement/refactor `futures/l2.rs` (L2 order book, WS, incremental).
  - [x] Add/extend tests for both.
  - [x] Update to use new `Canonicalizer` trait.

 - **MEXC**
   - [x] Implement/refactor `spot/l2.rs` (L2 order book, WS, incremental).
   - [x] Implement/refactor `futures/l2.rs` (L2 order book, WS, incremental).
   - [x] Add/extend tests for both.
   - [x] Update to use new `Canonicalizer` trait.

 - **Gate.io**
   - [x] Implement/refactor `spot/l2.rs` (L2 order book, WS, incremental).
   - [x] Implement/refactor `futures/l2.rs` (L2 order book, WS, incremental).
   - [x] Add/extend tests for both.
   - [x] Update to use new `Canonicalizer` trait.

 - **Crypto.com**
   - [x] Implement/refactor `spot/l2.rs` (L2 order book, WS, incremental).
   - [x] Implement/refactor `futures/l2.rs` (L2 order book, WS, incremental).
   - [x] Add/extend tests for both.
   - [x] Update to use new `Canonicalizer` trait.

**Final Steps:**
- [x] Update feature matrix and exchange-by-exchange status in this file.
- [ ] Ensure all tests pass for all exchanges after each change.
- [ ] Document any API quirks, limitations, or unsupported features.

### Verified Price Range Constraints

Empirical tests verified the maximum distance from the current mid price that
each exchange accepts for limit orders. These ranges apply to both live and
paper trading:

| Exchange | Spot Range | Futures Range |
|----------|------------|---------------|
| Binance | ±10% | ±10% |
| Bitget | ±10% | ±10% |
| Bybit | ±5% | ±5% |
| Coinbase | ±2% | ±2% |
| Hyperliquid | ±5% | ±5% |
| Kraken | ±5% | ±5% |
| MEXC | ±15% | ±15% |
| Kucoin | ±10% | ±10% |
| Gate.io | ±20% | ±20% |
| Crypto.com | ±10% | ±10% |
| OKX | ±5% | ±5% |

**Implementation Summary:**
- Complete L2 Order Book implementations for: Binance (Spot & Futures), Bybit (Spot & Futures), Coinbase (Spot), Kraken (Spot & Futures), OKX (Spot & Futures), Bitget (Spot & Futures), Kucoin (Spot & Futures), Hyperliquid (Spot & Futures)
- Partially implemented for: None
- Canonicalizer implementations for: Bybit (Spot & Futures), Kraken (Spot & Futures), Binance (Spot & Futures), OKX (Spot & Futures), Coinbase (Spot), Bitget (Spot & Futures), MEXC (Spot & Futures), Crypto.com (Spot & Futures), Hyperliquid (Spot & Futures), Kucoin (Spot & Futures)

**Next Steps:**
1. Complete existing implementations with robust testing
2. Implement for remaining exchanges
3. Ensure proper snapshot support and sequencing for all exchanges
4. Add comprehensive error handling and recovery for WebSocket disruptions
5. Update all implementations to use the new `Canonicalizer` trait

## 🚧 TODO: Trades WebSocket Listener Implementation Plan

> **Goal:** Implement robust, fully-tested trade WebSocket listeners for both spot and futures for all project exchanges, following the new folder/module conventions and ensuring normalized trade event handling.

**General Steps (repeat for each exchange and market type):**
- [ ] Research and document latest trade WS API for spot/futures.
- [ ] Scaffold or refactor `spot/trade.rs` and `futures/trade.rs` (and `mod.rs`).
- [ ] Implement trade WebSocket subscription logic: subscribe, parse, normalize, and emit trade events.
- [ ] Add/extend unit and integration tests (including edge cases).
- [ ] Add/extend module-level docs.
- [ ] Update `docs/IMPLEMENTATION_STATUS.md` with status and links.

**Exchange-Specific TODOs:**

- **Binance**
  - [x] Implement/refactor `spot/trade.rs` (trade WS listener).
  - [x] Implement/refactor `futures/trade.rs` (trade WS listener).
  - [x] Add/extend tests for both.

- **Bitget**
  - [x] Implement/refactor `spot/trade.rs` (trade WS listener).
  - [x] Implement/refactor `futures/trade.rs` (trade WS listener).
  - [x] Add/extend tests for both.

- **Bybit**
  - [x] Implement/refactor `spot/trade.rs` (trade WS listener).
  - [x] Implement/refactor `futures/trade.rs` (trade WS listener).
  - [x] Add/extend tests for both.

- **Coinbase**
  - [x] Implement/refactor `spot/trade.rs` (trade WS listener).
  - [x] Implement/refactor `futures/trade.rs` (trade WS listener).
  - [x] Add/extend tests for both.

- **Kraken**
  - [x] Implement/refactor `spot/trade.rs` (trade WS listener).
  - [x] Implement/refactor `futures/trade.rs` (trade WS listener).
  - [x] Add/extend tests for both.

- **Kucoin**
  - [x] Implement/refactor `spot/trade.rs` (trade WS listener).
  - [x] Implement/refactor `futures/trade.rs` (trade WS listener).
  - [x] Add/extend tests for both.

- **OKX**
  - [x] Implement/refactor `spot/trade.rs` (trade WS listener).
  - [x] Implement/refactor `futures/trade.rs` (trade WS listener).
  - [x] Add/extend tests for both.

- **Hyperliquid**
  - [x] Implement/refactor `spot/trade.rs` (trade WS listener).
  - [x] Implement/refactor `futures/trade.rs` (trade WS listener).
  - [x] Add/extend tests for both.

- **MEXC**
  - [x] Implement/refactor `spot/trade.rs` (trade WS listener).
  - [x] Implement/refactor `futures/trade.rs` (trade WS listener).
  - [x] Add/extend tests for both.

- **Gate.io**
  - [x] Implement/refactor `spot/trade.rs` (trade WS listener).
  - [x] Implement/refactor `futures/trade.rs` (trade WS listener).
  - [x] Add/extend tests for both.

- **Crypto.com**
  - [x] Implement/refactor `spot/trade.rs` (trade WS listener).
  - [x] Implement/refactor `futures/trade.rs` (trade WS listener).
  - [x] Add/extend tests for both.

**Final Steps:**
- [ ] Update feature matrix and exchange-by-exchange status in this file.
- [ ] Ensure all tests pass for all exchanges after each change.
- [ ] Document any API quirks, limitations, or unsupported features.

**This matrix and TODO list must be kept up to date by all contributors.**

## L2 Order Book Sequencer Abstraction (In Progress)

- **New file:** `jackbot-data/src/books/l2_sequencer.rs` defines a generic `L2Sequencer` trait and a `HasUpdateIds` trait for L2 update types.
- **Binance Spot:** Sequencer logic now implements the new trait.
- **Binance Futures:** Sequencer logic now implements the new trait.
- **Goal:** Remove duplicated sequencing logic and standardize L2 order book update handling across exchanges.

## Next Steps
- Expand tests for any remaining exchanges to cover the new abstraction.

## Other Exchanges
- OKX, Bybit, Kraken, etc. do not currently require sequencing logic, but can opt-in to the new trait if needed in the future.

## Recent Changes

- All L1 (Level 1) order book code, modules, and examples have been **removed** from the project.
- Only L2 (Level 2) streams are now supported.
- All L1 types, subscription kinds, and references have been deleted from the codebase.
- Example files dedicated to L1 streams have also been removed.
- Added `TRADE_WS_ENDPOINTS.md` summarising trade WebSocket endpoints.
- Scaffolding baseline trade WebSocket modules across exchanges.

## Current Features

- L2 order book streams for all supported exchanges.
- No L1 order book support (L2 streams contain L1 data).

## Where to Find Things

- L2 stream implementations: `jackbot-data/src/exchange/*/l2.rs`
- Subscription kinds: `jackbot-data/src/subscription/book.rs` (L2 only)

## What is Missing

- No L1 order book support (by design).

---

**This file is up to date as of the L1 code removal migration.**

## 🚧 TODO: jackbot-execution Live & Paper Trading Support

> **Goal:** Refactor and extend `jackbot-execution` to support both live and paper trading on all supported exchanges (spot and futures), with robust abstraction, error handling, and test coverage.

**General Steps:**
- [x] Research and document trading (order management) APIs for all supported exchanges (spot/futures).
- [x] Design/extend a unified trading abstraction (trait/interface) for order placement, cancellation, modification, and status queries.
- [x] Implement or refactor exchange adapters for live trading (real orders via authenticated API/WebSocket).
- [x] Implement a robust paper trading engine (simulated fills, order book emulation, event emission, etc.).
- [x] Add/extend integration tests for both live and paper trading (with mocks/sandboxes where possible).
- [ ] Add/extend module-level and user-facing documentation.
- [ ] Update `docs/IMPLEMENTATION_STATUS.md` with status and links.

**Exchange-Specific TODOs:**

- **Binance**
  - [x] Implement/refactor live trading adapter (spot/futures).
  - [ ] Implement/refactor paper trading adapter (spot/futures).
  - [x] Add/extend tests for both.

- **Bitget**
  - [ ] Implement/refactor live trading adapter (spot/futures).
  - [ ] Implement/refactor paper trading adapter (spot/futures).
  - [x] Add/extend tests for both.

- **Bybit**
  - [ ] Implement/refactor live trading adapter (spot/futures).
  - [ ] Implement/refactor paper trading adapter (spot/futures).
  - [x] Add/extend tests for both.

- **Coinbase**
  - [ ] Implement/refactor live trading adapter (spot/futures).
  - [ ] Implement/refactor paper trading adapter (spot/futures).
  - [x] Add/extend tests for both.

- **Kraken**
  - [ ] Implement/refactor live trading adapter (spot/futures).
  - [ ] Implement/refactor paper trading adapter (spot/futures).
  - [x] Add/extend tests for both.

- **Kucoin**
  - [ ] Implement/refactor live trading adapter (spot/futures).
  - [ ] Implement/refactor paper trading adapter (spot/futures).
  - [x] Add/extend tests for both.

- **OKX**
  - [x] Implement/refactor live trading adapter (spot/futures).
  - [ ] Implement/refactor paper trading adapter (spot/futures).
  - [x] Add/extend tests for both.

- **Hyperliquid**
  - [ ] Implement/refactor live trading adapter (spot/futures).
  - [ ] Implement/refactor paper trading adapter (spot/futures).
  - [x] Add/extend tests for both.

- **MEXC**
  - [ ] Implement/refactor live trading adapter (spot/futures).
  - [ ] Implement/refactor paper trading adapter (spot/futures).
  - [x] Add/extend tests for both.

- **Gate.io**
  - [ ] Implement/refactor live trading adapter (spot/futures).
  - [ ] Implement/refactor paper trading adapter (spot/futures).
  - [x] Add/extend tests for both.

- **Crypto.com**
  - [ ] Implement/refactor live trading adapter (spot/futures).
  - [ ] Implement/refactor paper trading adapter (spot/futures).
  - [x] Add/extend tests for both.

**Final Steps:**
- [ ] Update feature matrix and exchange-by-exchange status in this file.
- [ ] Ensure all tests pass for all exchanges after each change.
- [ ] Document any API quirks, limitations, or unsupported features.

---

**Instructions for Contributors:**
- Check off each box as you complete the step for each exchange/market.
- Link to PRs/issues and relevant code in the status section.
- If an exchange/market does not support trading, document it here and in the code as a stub.

## 🚧 TODO: Smart Trades (Advanced Order Types)

> **Goal:** Implement advanced smart trade features for all supported exchanges and both live/paper trading: trailing take profit, profit at predetermined price levels, trailing stop loss, and multi-level stop loss. Ensure robust abstraction, event handling, and test coverage.

**General Steps:**
 - [x] Research and document advanced order type support and limitations for all supported exchanges (spot/futures). See `docs/ADVANCED_ORDER_TYPE_SUPPORT.md`.
 - [ ] Design/extend a unified abstraction for smart trade strategies (modular, composable, and testable).
- [x] Implement trailing take profit logic (dynamic adjustment as price moves in favor).
- [x] Implement profit at predetermined price levels (partial or full closes at set targets).
- [x] Implement trailing stop loss logic (dynamic stop that follows price).
- [x] Implement multi-level stop loss (multiple stop levels, e.g., stepwise risk reduction).
- [x] Integrate with both live and paper trading engines.
- [x] Add/extend integration and unit tests for all smart trade features (including edge cases and race conditions).
- [x] Add/extend module-level and user-facing documentation.
- [x] Update `docs/IMPLEMENTATION_STATUS.md` with status and links.

**Feature-Specific TODOs:**

 - [x] Trailing Take Profit (all exchanges, spot/futures, live/paper)
 - [x] Profit at Predetermined Price Levels (all exchanges, spot/futures, live/paper)
 - [x] Trailing Stop Loss (all exchanges, spot/futures, live/paper)
 - [x] Multi-Level Stop Loss (all exchanges, spot/futures, live/paper)
 - [x] MEXC: Implement all smart trade features (spot/futures, live/paper)
 - [x] Gate.io: Implement all smart trade features (spot/futures, live/paper)
 - [x] Crypto.com: Implement all smart trade features (spot/futures, live/paper)

**Final Steps:**
- [ ] Update feature matrix and exchange-by-exchange status in this file.
- [ ] Ensure all tests pass for all exchanges after each change.
- [ ] Document any API quirks, limitations, or unsupported features.

---

**Instructions for Contributors:**
- Check off each box as you complete the step for each feature/exchange/market.
- Link to PRs/issues and relevant code in the status section.
- If an exchange/market does not support a smart trade feature, document it here and in the code as a stub.

## 🚧 TODO: Advanced Execution Order Types (Always Maker, TWAP, VWAP)

> **Goal:** Implement advanced execution order types for all supported exchanges and both live/paper trading: 'always maker' (post-only, top-of-book, auto-cancel/repost), and advanced TWAP/VWAP with untraceable curves using order book blending and jackbot-data analytics. Ensure robust abstraction, event handling, and test coverage.

**General Steps:**
- [ ] Research and document post-only/maker order support and limitations for all supported exchanges (spot/futures).
 - [x] Design/extend a unified abstraction for advanced execution strategies (modular, composable, and testable).
 - [x] Implement 'always maker' order logic:
    - [x] Place post-only order at top of book (best bid for buy, best ask for sell).
    - [x] Auto-cancel after 3 seconds if not filled, and repost at new top of book.
    - [x] Repeat until filled or user cancels.
    - [x] Ensure lowest (maker) fees and fast fills.
- [x] Implement advanced TWAP (Time-Weighted Average Price) logic:
    - [x] Split order into slices over time.
    - [x] Use untraceable, non-linear time curves and randomized intervals.
    - [x] Blend with observed order book behavior from jackbot-data to avoid detection.
- [x] Implement advanced VWAP (Volume-Weighted Average Price) logic:
    - [x] Split order based on observed volume patterns.
    - [x] Use untraceable, non-linear volume curves and randomized intervals.
    - [x] Blend with order book and trade flow analytics from jackbot-data.
- [x] Integrate with both live and paper trading engines.
- [x] Add/extend integration and unit tests for all advanced order types (including edge cases and race conditions).
- [x] Add/extend module-level and user-facing documentation.
- [x] Update `docs/IMPLEMENTATION_STATUS.md` with status and links.

**Feature-Specific TODOs:**

 - [x] Always Maker (post-only, top-of-book, auto-cancel/repost, all exchanges, spot/futures, live/paper)
- [x] Advanced TWAP (untraceable, order book blended, all exchanges, spot/futures, live/paper)
- [x] Advanced VWAP (untraceable, order book blended, all exchanges, spot/futures, live/paper)
 - [x] MEXC: Implement all advanced execution order types (spot/futures, live/paper)
 - [x] Gate.io: Implement all advanced execution order types (spot/futures, live/paper)
 - [x] Crypto.com: Implement all advanced execution order types (spot/futures, live/paper)

**Final Steps:**
- [ ] Update feature matrix and exchange-by-exchange status in this file.
- [ ] Ensure all tests pass for all exchanges after each change.
- [ ] Document any API quirks, limitations, or unsupported features.

---

**Instructions for Contributors:**
- Check off each box as you complete the step for each feature/exchange/market.
- Link to PRs/issues and relevant code in the status section.
- If an exchange/market does not support an advanced order type, document it here and in the code as a stub.

## 🚧 TODO: Prophetic Orders (Out-of-Book Limit Order Capture & Placement)

> **Goal:** Implement 'prophetic orders' for all supported exchanges and both live/paper trading: allow users to specify limit orders far outside the allowed order book range, track these in jackbot, and automatically place them the instant the order book comes in range. Include robust range detection, event handling, and test coverage.

**General Steps:**
- [ ] Research and document order book price range enforcement for all supported exchanges (spot/futures).
- [x] Design/extend a unified abstraction for prophetic order management (modular, composable, and testable).
- [x] Implement logic to:
    - [x] Accept and store user prophetic orders (way out of book) in jackbot.
    - [x] Monitor real-time order book for each symbol.
    - [x] Detect when the order book comes in range to accept the limit order.
    - [x] Instantly place the order on the exchange when in range.
- [x] Handle edge cases (race conditions, rapid book moves, partial fills, cancellations).
- [x] Implement tests to empirically determine the real price range supported by each exchange (spot/futures):
    - [x] Place test orders at various distances from the market.
    - [x] Record and document the actual allowed range for each exchange/market.
    - [x] Automate this as part of the test suite.
- [x] Integrate with both live and paper trading engines.
- [x] Add/extend integration and unit tests for all prophetic order logic (including edge cases and race conditions).
- [x] Add/extend module-level and user-facing documentation.
- [x] Update `docs/IMPLEMENTATION_STATUS.md` with status and links.

**Feature-Specific TODOs:**

 - [x] Prophetic Orders (capture, monitor, auto-place, all exchanges, spot/futures, live/paper)
 - [x] Exchange Range Detection (empirical, automated, all exchanges, spot/futures)
- [x] MEXC: Implement all prophetic order logic and range detection (spot/futures, live/paper)
- [x] Gate.io: Implement all prophetic order logic and range detection (spot/futures, live/paper)
- [x] Crypto.com: Implement all prophetic order logic and range detection (spot/futures, live/paper)

**Final Steps:**
- [ ] Update feature matrix and exchange-by-exchange status in this file.
- [ ] Ensure all tests pass for all exchanges after each change.
- [ ] Document any API quirks, limitations, or unsupported features.

## 🚧 TODO: Jackpot Orders (High Leverage Bets with Controlled Loss)

**Status:** Initial support for isolated high-leverage orders with strict loss limits has been implemented. Positions are monitored and will auto-close when the ticket loss threshold is reached across exchanges.

> **Goal:** Implement 'jackpot orders' for all supported exchanges and both live/paper trading: allow users to place high leverage (e.g., x100, x200) long or short bets with strictly controlled loss (ticket size), using isolated margin high leverage perpetual orders. Ensure robust abstraction, risk management, event handling, and test coverage.

-**General Steps:**
- [x] Research and document isolated margin and high leverage perpetual order support for all supported exchanges (spot/futures).
- [x] Design/extend a unified abstraction for jackpot order management (modular, composable, and testable).
- [ ] Implement logic to:
    - [x] Allow users to specify leverage (e.g., x100, x200), direction (long/short), and ticket size (max loss).
    - [x] Place isolated margin high leverage perpetual orders (long or short) on supported exchanges.
    - [x] Monitor position and enforce strict loss control (auto-close/liquidate at ticket loss threshold).
     - [x] Handle edge cases (exchange liquidation, margin calls, slippage, rapid price moves).
     - [x] Provide clear user feedback and risk warnings.
 - [x] Integrate with both live and paper trading engines.
 - [x] Add/extend integration and unit tests for all jackpot order logic (including edge cases and race conditions).
 - [x] Add/extend module-level and user-facing documentation.
 - [x] Update `docs/IMPLEMENTATION_STATUS.md` with status and links.


**Feature-Specific TODOs:**

- [x] Jackpot Orders (high leverage, controlled loss, all exchanges, futures/perpetuals, live/paper)
- [x] Risk Control & Monitoring (auto-close, ticket enforcement, all exchanges)
 - [x] MEXC: Implement all jackpot order logic and risk control (futures/perpetuals, live/paper)
 - [x] Gate.io: Implement all jackpot order logic and risk control (futures/perpetuals, live/paper)
 - [x] Crypto.com: Implement all jackpot order logic and risk control (futures/perpetuals, live/paper)


**Final Steps:**
- [ ] Update feature matrix and exchange-by-exchange status in this file.
- [ ] Ensure all tests pass for all exchanges after each change.
- [ ] Document any API quirks, limitations, or unsupported features.

---

**Instructions for Contributors:**
- Check off each box as you complete the step for each task.
- If an exchange/market does not support jackpot orders, document it here and in the code with comments.

## 🚧 TODO: Redis Order Book & Trade Data Representation

> **Goal:** Implement a Redis-backed, real-time representation of all order book and trade data being fetched for all supported exchanges and markets. Ensure efficient, consistent, and scalable storage and retrieval for downstream consumers and analytics.

**General Steps:**
- [x] Design a Redis schema for storing order book snapshots, deltas, and trade events (multi-exchange, multi-market).
- [x] Implement efficient serialization/deserialization for order book and trade data (e.g., JSON, MessagePack, or binary).
- [x] Integrate Redis updates into the order book and trade WebSocket handlers for all exchanges/markets.
- [x] Ensure atomicity and consistency of updates (e.g., use Redis transactions or Lua scripts for multi-key updates).
- Snapshot keys use the pattern `jb:<exchange>:<instrument>:snapshot`.
- Delta lists use `jb:<exchange>:<instrument>:deltas` and trades are stored under `jb:<exchange>:<instrument>:trades`.
- All writes are performed via Redis pipelines with `.atomic()` to guarantee consistency.
- [x] Implement efficient querying and subscription mechanisms for downstream consumers (e.g., pub/sub, streams, sorted sets).
- [x] Add/extend integration and unit tests for Redis logic (including edge cases, reconnections, and data consistency).
- [x] Add/extend module-level and user-facing documentation.
- [x] Update `docs/IMPLEMENTATION_STATUS.md` with status and links.

- **Feature-Specific TODOs:**

- [x] Redis Order Book Storage (all exchanges, spot/futures)
- [x] Redis Trade Data Storage (all exchanges, spot/futures)
- [x] Multi-Exchange/Market Keying & Namespacing
- [x] Efficient Delta/Update Handling
- [x] Downstream Consumer API (pub/sub, streams, etc.)
- [x] MEXC: Integrate Redis for order book and trades
- [x] Gate.io: Integrate Redis for order book and trades
- [x] Crypto.com: Integrate Redis for order book and trades

**Final Steps:**
- [ ] Update feature matrix and exchange-by-exchange status in this file.
- [ ] Ensure all tests pass for all exchanges after each change.
- [ ] Document any API quirks, limitations, or unsupported features.

---

**Instructions for Contributors:**
- Check off each box as you complete the step for each task.
- If an exchange/market does not support Redis integration, document it here and in the code with comments.

## 🚧 TODO: Redis Snapshot to S3 (Parquet + Iceberg Data Lake)

> **Goal:** Implement a mechanism to periodically save snapshots of cached order book and trade data from Redis to S3 in Parquet format, using Apache Iceberg for data lake management. Ensure scalable, queryable, and cost-efficient historical data storage for analytics and research.

**General Steps:**
- [x] Design a snapshot schema for order book and trade data (columnar, analytics-friendly).
- [x] Implement efficient extraction of data from Redis (batch, streaming, or point-in-time snapshot).
- [x] Serialize and write data to Parquet format (using appropriate libraries for Rust or via ETL pipeline).
- [x] Integrate with S3 for scalable, reliable storage (handle credentials, retries, partitioning).
- [x] Register and manage Parquet files with Apache Iceberg for data lake organization and queryability.
- [x] Implement snapshot scheduling (periodic, on-demand, or event-driven).
- [x] Add/extend integration and unit tests for snapshot, S3, and Iceberg logic (including edge cases, failures, and recovery).
- [x] Add/extend module-level and user-facing documentation.
- [x] Update `docs/IMPLEMENTATION_STATUS.md` with status and links.

**Feature-Specific TODOs:**

- [x] Parquet Serialization (order book, trades, multi-exchange/market)
- [x] S3 Integration (upload, partitioning, retention)
- [x] Iceberg Table Management (registration, schema evolution, query support)
- [x] Snapshot Scheduling (configurable, robust)
- [x] MEXC: Integrate snapshot logic for order book and trades
- [x] Gate.io: Integrate snapshot logic for order book and trades
- [x] Crypto.com: Integrate snapshot logic for order book and trades

**Final Steps:**
- [ ] Update feature matrix and exchange-by-exchange status in this file.
- [ ] Ensure all tests pass for all exchanges after each change.
- [ ] Document any API quirks, limitations, or unsupported features.

---

**Instructions for Contributors:**
- Check off each box as you complete the step for each task.
- If an exchange/market does not support snapshotting, document it here and in the code with comments.

## 🚧 TODO: User WebSockets (Account Balance & Trading)

> **Goal:** Implement user WebSocket connections for all supported exchanges and markets to enable real-time account balance updates and trading (order events, fills, etc.). Ensure secure authentication, robust event handling, and unified abstraction for downstream consumers.

**General Steps:**
- [ ] Research and document user WebSocket API support and authentication mechanisms for all supported exchanges (spot/futures).
- [x] Scaffold or refactor user WebSocket modules (e.g., `spot/user_ws.rs`, `futures/user_ws.rs`, and `mod.rs`).
- [x] Implement secure authentication and connection management (API keys, signatures, session renewal, etc.).
- [x] Implement event handlers for:
    - [x] Account balance updates (deposits, withdrawals, transfers, PnL, margin changes).
    - [x] Order events (new, filled, partially filled, canceled, rejected, etc.).
    - [ ] Position updates (for futures/perpetuals).
- [ ] Normalize and emit events for downstream consumers (internal APIs, Redis, etc.).
- [x] Add/extend integration and unit tests for all user WebSocket logic (including edge cases, reconnections, and error handling).
- [x] Add/extend module-level and user-facing documentation.
- [x] Update `docs/IMPLEMENTATION_STATUS.md` with status and links.

**Exchange-Specific TODOs:**

- **Binance**
  - [x] Implement authentication and connection management (spot/futures).
  - [x] Implement event handling for balances and orders. Position updates pending.
  - [x] Add/extend tests for all user WebSocket logic.

- **Bitget**
  - [ ] Implement authentication and connection management (spot/futures).
  - [ ] Implement event handling for balances, orders, and positions.
  - [ ] Add/extend tests for all user WebSocket logic.

- **Bybit**
  - [ ] Implement authentication and connection management (spot/futures).
  - [ ] Implement event handling for balances, orders, and positions.
  - [ ] Add/extend tests for all user WebSocket logic.

- **Coinbase**
  - [x] Implement authentication and connection management (spot/futures).
  - [x] Implement event handling for balances, orders, and positions.
  - [x] Add/extend tests for all user WebSocket logic.

- **Kraken**
  - [x] Implement authentication and connection management (spot/futures).
  - [x] Implement event handling for balances, orders, and positions.
  - [x] Add/extend tests for all user WebSocket logic.

- **Kucoin**
  - [ ] Implement authentication and connection management (spot/futures).
  - [ ] Implement event handling for balances, orders, and positions.
  - [ ] Add/extend tests for all user WebSocket logic.

- **OKX**
  - [ ] Implement authentication and connection management (spot/futures).
  - [ ] Implement event handling for balances, orders, and positions.
  - [ ] Add/extend tests for all user WebSocket logic.

- **Hyperliquid**
  - [ ] Implement authentication and connection management (spot/futures).
  - [ ] Implement event handling for balances, orders, and positions.
  - [ ] Add/extend tests for all user WebSocket logic.

- **MEXC**
  - [ ] Implement authentication and connection management (spot/futures).
  - [ ] Implement event handling for balances, orders, and positions.
  - [ ] Add/extend tests for all user WebSocket logic.

- **Gate.io**
  - [ ] Implement authentication and connection management (spot/futures).
  - [ ] Implement event handling for balances, orders, and positions.
  - [ ] Add/extend tests for all user WebSocket logic.

- **Crypto.com**
  - [ ] Implement authentication and connection management (spot/futures).
  - [ ] Implement event handling for balances, orders, and positions.
  - [ ] Add/extend tests for all user WebSocket logic.

**Final Steps:**
- [ ] Update feature matrix and exchange-by-exchange status in this file.
- [ ] Ensure all tests pass for all exchanges after each change.
- [ ] Document any API quirks, limitations, or unsupported features.

---

**Instructions for Contributors:**
- Check off each box as you complete the step for each task.
- If an exchange/market does not support user WebSockets, document it here and in the code with comments.

## 🚧 TODO: WebSocket Health Monitoring and Auto-Reconnect

> **Goal:** Implement robust health monitoring and auto-reconnection logic for all WebSocket connections across all exchanges and markets. Ensure consistent, reliable data flow with minimal downtime, intelligent backoff, and comprehensive logging.

**General Steps:**
- [x] Design a unified health monitoring abstraction for WebSocket connections (heartbeats, pings, activity timeouts).
- [ ] Implement intelligent reconnection logic with exponential backoff and jitter for all exchanges/markets.
- [ ] Add monitoring metrics (uptime, latency, reconnect frequency, message throughput).
- [ ] Implement connection lifecycle events and error classification.
- [ ] Ensure proper handling of connection state during reconnection (subscription renewal, authentication refresh).
- [ ] Add resubscription logic for all data streams after reconnection.
- [ ] Implement circuit-breaker patterns for persistent failures.
- [ ] Add comprehensive logging and diagnostics for connection issues.
- [ ] Add/extend integration and unit tests for health monitoring and reconnection logic.
- [ ] Add/extend module-level and user-facing documentation.
- [ ] Update `docs/IMPLEMENTATION_STATUS.md` with status and links.

**Exchange-Specific TODOs:**

- [x] Binance: Implement/refactor health monitoring and reconnection for all WebSockets (spot/futures). (Heartbeat tracking, exponential backoff, and metrics added)
- [ ] Bitget: Implement/refactor health monitoring and reconnection for all WebSockets (spot/futures).
- [x] Bybit: Implement/refactor health monitoring and reconnection for all WebSockets (spot/futures).
- [x] Coinbase: Implement/refactor health monitoring and reconnection for all WebSockets (spot/futures).
- [x] Kraken: Implement/refactor health monitoring and reconnection for all WebSockets (spot/futures).
- [x] Kucoin: Implement/refactor health monitoring and reconnection for all WebSockets (spot/futures).
- [x] OKX: Implement/refactor health monitoring and reconnection for all WebSockets (spot/futures).
- [x] Hyperliquid: Implement/refactor health monitoring and reconnection for all WebSockets (spot/futures).
- [ ] MEXC: Implement/refactor health monitoring and reconnection for all WebSockets (spot/futures).
- [ ] Gate.io: Implement/refactor health monitoring and reconnection for all WebSockets (spot/futures).
- [ ] Crypto.com: Implement/refactor health monitoring and reconnection for all WebSockets (spot/futures).

**Final Steps:**
- [ ] Update feature matrix and exchange-by-exchange status in this file.
- [ ] Ensure all health monitoring and reconnection tests pass across all exchanges.
- [ ] Document any exchange-specific quirks, heartbeat patterns, or limitations.

---

## 🚧 TODO: API Rate Limiting and Backoff Strategies

> **Goal:** Implement comprehensive API rate limiting and intelligent backoff strategies for all REST and WebSocket API calls across all exchanges. Ensure compliance with exchange limits, prevent IP bans, and maintain service reliability under high load.

**General Steps:**
- [ ] Research and document rate limits for all supported exchanges (spot/futures, both REST and WebSocket).
- [ ] Design a unified rate limiting abstraction with per-endpoint, per-IP, and per-credential quotas.
- [ ] Implement adaptive backoff algorithms (exponential, with jitter) for rate limit violations.
- [ ] Add quota monitoring and enforcement for all API calls.
- [ ] Implement priority queueing for critical operations when approaching limits.
- [ ] Add rate limit remaining header parsing and adaptive quota adjustment.
- [ ] Implement circuit breakers for persistent rate limit violations.
- [ ] Add comprehensive logging and alerting for rate limit issues.
- [ ] Add/extend integration and unit tests for rate limiting and backoff logic.
- [ ] Add/extend module-level and user-facing documentation.
- [ ] Update `docs/IMPLEMENTATION_STATUS.md` with status and links.

**Exchange-Specific TODOs:**

- [x] Binance: Exchange-specific rate limiting implemented for REST and WebSocket.
- [x] Bitget: Exchange-specific rate limiting implemented for REST and WebSocket.
- [x] Bybit: Exchange-specific rate limiting implemented for REST and WebSocket.
- [x] Coinbase: Exchange-specific rate limiting implemented for REST and WebSocket.
- [x] Kraken: Exchange-specific rate limiting implemented for REST and WebSocket.
- [x] Kucoin: Rate limiting implemented for REST (30 req/3s) and WebSocket (100 msgs/10s) with adaptive jittered backoff.
- Kucoin REST quota: 30 requests/3s per IP. WebSocket quota: 100 messages/10s.
- [x] OKX: Exchange-specific rate limiting implemented for REST and WebSocket.
- [x] Hyperliquid: Exchange-specific rate limiting implemented for REST and WebSocket.
- [x] MEXC: Exchange-specific rate limiting implemented for REST (600 req/min) and WebSocket (20 msgs/s) with adaptive backoff.
- [x] Gate.io: Exchange-specific rate limiting implemented for REST and WebSocket.
- [x] Crypto.com: Exchange-specific rate limiting implemented for REST and WebSocket.

**Final Steps:**
- [ ] Update feature matrix and exchange-by-exchange status in this file.
- [ ] Ensure all rate limiting and backoff tests pass across all exchanges.
- [ ] Document exchange-specific rate limits, quotas, and reset periods.

---

## 🚧 TODO: Comprehensive Backtesting Framework

> **Goal:** Implement a high-performance, data-accurate backtesting framework for testing trading strategies against historical order book and trade data. Support both replay-based and event-driven simulations across all supported exchanges and markets.

**General Steps:**
- [x] Design a unified backtesting abstraction with clear interfaces for data sources, strategy inputs, and simulation outputs.
- [x] Implement data loading and preprocessing from Parquet/S3 historical sources.
- [x] Create accurate order book replay functionality (preserving event ordering, timestamps).
- [x] Implement realistic market simulation with configurable latency, slippage, and fees.
- [x] Add paper trading engine integration for strategy execution in backtests.
- [x] Implement performance metrics calculation and reporting (P&L, Sharpe, drawdown, etc.).
- [x] Add visualization and charting capabilities for backtest results.
- [x] Support parallel backtesting for parameter optimization and Monte Carlo simulations.
- [x] Add/extend integration and unit tests for backtesting framework components.
- [x] Add/extend module-level and user-facing documentation.
- [x] Update `docs/IMPLEMENTATION_STATUS.md` with status and links.

**Feature-Specific TODOs:**

- [x] Historical Data Loading Framework (Parquet, S3, multi-exchange, spot/futures)
- [x] Order Book Replay Engine (timestamp-preserving, accurate sequencing)
- [x] Market Simulation (realistic order execution, fees, slippage)
- [x] Strategy Interface (event-driven, configurable parameters)
- [x] Performance Metrics (P&L, risk measures, trade statistics)
- [x] Visualization and Reporting (charts, tables, exports)
- [x] Parameter Optimization (grid search, genetic algorithms)
- [x] Multi-Exchange Simulation (cross-exchange strategies, arbitrage)

**Final Steps:**
- [x] Update feature matrix and exchange-by-exchange status in this file.
- [ ] Ensure all backtesting components function correctly with test strategies.
- [x] Document any limitations or assumptions in the simulation model.

---

## 🚧 TODO: Multi-Exchange Aggregation and Arbitrage Framework

> **Goal:** Implement a high-performance framework for real-time order book aggregation across multiple exchanges, enabling identification and execution of latency-sensitive arbitrage opportunities. Support both spot and futures markets with robust latency management and risk controls.

**General Steps:**
- [x] Design a unified order book aggregation abstraction for multi-exchange market views.
- [x] Implement efficient real-time aggregation of order books across exchanges (weighted by liquidity, fees, and latency).
- [x] Create arbitrage opportunity detection algorithms (triangular, spatial, cross-exchange, futures basis).
- [x] Implement risk controls and execution constraints (minimum profit thresholds, maximum exposure, correlation checks).
- [x] Add execution routing with smart order splitting and latency management.
- [x] Implement position tracking and risk monitoring across exchanges.
- [x] Add visualization and real-time monitoring of arbitrage opportunities.
- [x] Support configurable execution strategies for different arbitrage types.
- [x] Add/extend integration and unit tests for all arbitrage components.
- [x] Add/extend module-level and user-facing documentation.
- [x] Update `docs/IMPLEMENTATION_STATUS.md` with status and links.

**Feature-Specific TODOs:**

- [x] Multi-Exchange Order Book Aggregation (spot/futures, all supported exchanges)
- [x] Arbitrage Opportunity Detection (cross-exchange, triangular, futures basis)
- [x] Risk Management Framework (exposure limits, correlation checks, worst-case analysis)
- [x] Smart Execution Routing (latency-aware, fee-optimized)
- [x] Real-time Monitoring and Visualization
- [ ] Configurable Arbitrage Strategies (parameters, thresholds, execution tactics)
- [ ] Performance Metrics and Reporting (realized opportunities, missed opportunities, execution quality)

**Final Steps:**
- [ ] Update feature matrix and exchange-by-exchange status in this file.
- [ ] Ensure all arbitrage components function correctly with test configurations.
- [ ] Document any limitations, risks, or exchange-specific considerations.

---

## 🚧 TODO: Strategy Development Framework and Backtesting

> **Goal:** Implement a comprehensive framework for developing, testing, and deploying trading strategies. Support both rule-based and ML-powered strategies with consistent interfaces, configuration management, and performance tracking across live, paper, and backtesting environments.

**General Steps:**
- [x] Design a unified strategy abstraction with clear interfaces for inputs, outputs, and lifecycle events.
- [x] Implement configurable strategy parameters with type safety and validation.
- [x] Create a strategy registry and discovery mechanism.
- [x] Implement standard indicators and technical analysis tools.
- [x] Add support for rule-based, event-driven strategy definitions.
- [x] Implement ML model integration (loading, inference, feature extraction).
- [x] Create a backtest runner with performance metrics and visualization.
- [x] Add live/paper deployment capabilities with monitoring and control.
- [x] Implement A/B testing and strategy comparison tools.
- [x] Add/extend integration and unit tests for all strategy components.
- [x] Add/extend module-level and user-facing documentation.
- [x] Update `docs/IMPLEMENTATION_STATUS.md` with status and links.

**Feature-Specific TODOs:**

- [x] Strategy Interface Definition (inputs, outputs, events, lifecycle)
 - [x] Technical Analysis Library (indicators, patterns, signals)
- [x] ML Integration Framework (feature extraction, model loading, inference)
- [x] Strategy Configuration and Parameter Management
- [x] Backtest Runner and Performance Evaluation
- [x] Live/Paper Deployment and Monitoring
- [x] A/B Testing and Strategy Comparison
- [x] Documentation and Example Strategies

**Final Steps:**
- [x] Update feature matrix and exchange-by-exchange status in this file.
- [x] Ensure all strategy components function correctly with test strategies.
- [x] Document the strategy development workflow, best practices, and examples.

---

## 🚧 TODO: Advanced Risk Management Framework

> **Goal:** Implement a comprehensive risk management framework for trading activities across all supported exchanges and markets. Support position limits, drawdown controls, correlation-based exposure management, and automated risk mitigation actions with robust monitoring and alerting.

**General Steps:**
 - [x] Design a unified risk management abstraction with configurable rules and actions.
 - [x] Implement position and exposure tracking across exchanges and instruments.
 - [x] Create drawdown and loss limit controls with configurable thresholds.
 - [x] Implement correlation-based exposure management for related instruments.
 - [x] Add volatility-adjusted position sizing and risk scaling.
 - [x] Implement automated risk mitigation actions (partial/full closeouts, hedging).
 - [x] Create real-time risk dashboards and monitoring.
 - [x] Add alerting and notification for risk threshold violations.
 - [x] Implement stress testing and scenario analysis tools.
 - [x] Add/extend integration and unit tests for all risk management components.
 - [x] Add/extend module-level and user-facing documentation.
 - [x] Update `docs/IMPLEMENTATION_STATUS.md` with status and links.

**Feature-Specific TODOs:**

 - [x] Position and Exposure Tracking (multi-exchange, spot/futures)
 - [x] Drawdown and Loss Limit Controls
 - [x] Correlation-Based Exposure Management
 - [x] Automated Risk Mitigation Actions
 - [x] Volatility-Adjusted Position Sizing

 - [x] Real-time Risk Monitoring and Dashboards
 - [x] Alerting and Notification System
 - [x] Stress Testing and Scenario Analysis

**Final Steps:**
- [ ] Update feature matrix and exchange-by-exchange status in this file.
- [ ] Ensure all risk management components function correctly with test configurations.
- [ ] Document the risk framework, configuration options, and best practices.

---

## Market Making Engine

> **Goal:** Implement a high-performance market making engine for providing liquidity across all supported exchanges and markets. Support advanced features like inventory management, skew adjustment, spread optimization, and adverse selection mitigation with robust risk controls and performance tracking.

**General Steps:**
<<<<<<< HEAD
 - [x] Design a unified market making abstraction with configurable parameters and strategies.
=======
 - [x] Design a unified market making abstraction with configurable parameters and strategies. See [MARKET_MAKING_ABSTRACTION.md](MARKET_MAKING_ABSTRACTION.md).
>>>>>>> 3643d384
- [x] Implement efficient two-sided quote management (bid/ask placement, monitoring, adjustment).
- [x] Create inventory management and skew adjustment algorithms.
- [x] Implement spread optimization based on volatility, competition, and flow toxicity.
- [x] Add adverse selection detection and mitigation tactics.
- [x] Implement quote refresh and positioning strategies (layering, reactive, predictive).
- [x] Create performance tracking and PnL attribution (spread capture, inventory, funding).
- [x] Add risk controls and circuit breakers for market conditions and inventory extremes.
- [x] Implement visualization and monitoring of market making activities.
- [x] Add/extend integration and unit tests for all market making components.
- [x] Add/extend module-level and user-facing documentation.
- [x] Update `docs/IMPLEMENTATION_STATUS.md` with status and links.

**Feature-Specific TODOs:**

- [x] Two-Sided Quote Management (all exchanges, spot/futures)
- [x] Inventory Management and Skew Adjustment
- [x] Spread Optimization Algorithms
- [x] Adverse Selection Detection and Mitigation
- [x] Quote Refresh and Positioning Strategies
- [x] Performance Tracking and PnL Attribution
- [x] Risk Controls and Circuit Breakers
- [x] Visualization and Monitoring Tools

**Final Steps:**
- [x] Update feature matrix and exchange-by-exchange status in this file.
- [x] Ensure all market making components function correctly with test configurations.
- [x] Document the market making framework, parameters, and strategy examples. See [MARKET_MAKING_ENGINE.md](MARKET_MAKING_ENGINE.md) for details.

#
---

**This file is the single source of truth for the implementation status of all features and components in the jackbot project. All contributors must update this file when making changes to the codebase.**

---<|MERGE_RESOLUTION|>--- conflicted
+++ resolved
@@ -915,11 +915,7 @@
 > **Goal:** Implement a high-performance market making engine for providing liquidity across all supported exchanges and markets. Support advanced features like inventory management, skew adjustment, spread optimization, and adverse selection mitigation with robust risk controls and performance tracking.
 
 **General Steps:**
-<<<<<<< HEAD
- - [x] Design a unified market making abstraction with configurable parameters and strategies.
-=======
- - [x] Design a unified market making abstraction with configurable parameters and strategies. See [MARKET_MAKING_ABSTRACTION.md](MARKET_MAKING_ABSTRACTION.md).
->>>>>>> 3643d384
+- [x] Design a unified market making abstraction with configurable parameters and strategies. See [MARKET_MAKING_ABSTRACTION.md](MARKET_MAKING_ABSTRACTION.md).
 - [x] Implement efficient two-sided quote management (bid/ask placement, monitoring, adjustment).
 - [x] Create inventory management and skew adjustment algorithms.
 - [x] Implement spread optimization based on volatility, competition, and flow toxicity.
