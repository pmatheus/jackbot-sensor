# Exchange Feature Implementation Status

**Supported Exchanges**
* Binance
* Bitget
* Bybit
* Coinbase
* Hyperliquid
* Kraken
* MEXC
* Kucoin
* Gate.io
* Crypto.com
* OKX
  - OKX does not provide a public liquidations WebSocket channel. The code
    includes a stub at `jackbot-data/src/exchange/okx/liquidation.rs`.

**Instructions for Contributors:**
- Check off each box as you complete the step for each task.
- If an exchange/market does not support intended functionality, document it here and in the code with comments.

**Conventions:**
- All public types and functions must be documented.
- Each exchange must have a test module or file for each feature (unit or integration tests).
- If a feature is not supported, a stub file with a doc comment must be present explaining why.

**📈 Progress Tracking**
- Use checkboxes above to track status
- Tag PRs/issues with relevant exchange and feature (e.g., `[bybit][orderbook-l2]`)
- Assign owners for each major task
- Update this file on every merge

**📝 Update Guidelines**
- All contributors **must** update this file with each significant feature, bugfix, or doc change
- Add new rows for new exchanges or features as needed
- If a feature is not supported by an exchange, explicitly document it here
- Keep the feature matrix and TODOs current for team visibility

## Canonical Order Book Representation

We've implemented a new framework for standardizing all exchange-specific orderbook formats into a canonical representation:

- **New file:** `jackbot-data/src/books/canonical.rs` defines a `Canonicalizer` trait and a `CanonicalOrderBook` wrapper 
- **Purpose:** This replaces the previous "normalization" terminology (which could be confused with ML normalization techniques)
- **Benefits:** 
  - Consistent interface across all exchanges
  - Standardized conversion of exchange-specific formats
  - Additional utility methods for orderbook analysis (mid price, spread calculations, etc.)
  - Clear separation between exchange-specific formats and our internal representation

Exchanges currently implementing the `Canonicalizer` trait:
- Bybit (Spot & Futures)
- Kraken (Spot & Futures)
- Binance (Spot & Futures)
- OKX (Spot & Futures)
- Coinbase (Spot)

## 🚧 TODO: L2 Order Book (Spot & Futures) Implementation Plan

> **Goal:** Implement robust, fully-tested L2 order book (WebSocket) support for both spot and futures for all project exchanges, following the new folder/module conventions and leveraging the `L2Sequencer` abstraction where possible.

**General Steps (repeat for each exchange and market type):**
- [x] Research and document at `docs/L2_DATA_STREAMS.md` latest L2 order book WS API for spot/futures for all supported exchanges.
- [x] Scaffold or refactor `spot/l2.rs` and `futures/l2.rs` (and `mod.rs`).
- [x] Implement L2 order book logic: subscribe, parse, normalize, maintain local book, handle sequencing/resync.
- [x] Add/extend unit and integration tests (including edge cases).
- [x] Add/extend module-level docs.
-

**Exchange-Specific TODOs:**

- **Binance**
  - [x] Refactor `spot/l2.rs` to use new `L2Sequencer` trait. (Complete, tested)
  - [x] Refactor `futures/l2.rs` to use new `L2Sequencer` trait. (Complete, tested)
  - [x] Expand tests for both. (L2 implementation robust and fully tested)
  - [x] Update to use new `Canonicalizer` trait.

- **Bitget**
  - [x] Implement/refactor live trading adapter (spot/futures).
  - [x] Implement/refactor paper trading adapter (spot/futures).
  - [x] Add/extend tests for both.
  - [x] Document unsupported features (stub only).
  - [x] Update to use new `Canonicalizer` trait.

- **Bybit**
  - [x] Implement/refactor live trading adapter (spot/futures).
  - [x] Implement/refactor paper trading adapter (spot/futures).
  - [x] Add/extend tests for both.
  - [x] Document unsupported features (stub only).
  - [x] Add/extend tests for both. (Sequencing, snapshots, canonicalization)

- **Coinbase**
  - [x] Implement/refactor live trading adapter (spot/futures).
  - [x] Implement/refactor paper trading adapter (spot/futures).
  - [x] Add/extend tests for both.
  - [x] Document unsupported features (stub only).
  - [x] Update to use new `Canonicalizer` trait.

- **Kraken**
  - [x] Implement/refactor live trading adapter (spot/futures).
  - [x] Implement/refactor paper trading adapter (spot/futures).
  - [x] Add/extend tests for both.
  - [x] Document unsupported features (stub only).
- [x] Update futures to use new `Canonicalizer` trait. (Complete)
  - [x] Update spot to use new `Canonicalizer` trait.

- **Kucoin**
  - [x] Implement/refactor live trading adapter (spot/futures).
  - [x] Implement/refactor paper trading adapter (spot/futures).
  - [x] Add/extend tests for both.
  - [x] Document unsupported features (stub only).
  - [x] Update to use new `Canonicalizer` trait.

- **OKX**
  - [x] Implement/refactor live trading adapter (spot/futures).
  - [x] Implement/refactor paper trading adapter (spot/futures).
  - [x] Add/extend tests for both.
  - [x] Document unsupported features (stub only).
  - [x] Update to use new `Canonicalizer` trait.

- **Hyperliquid**
  - [x] Implement/refactor live trading adapter (spot/futures).
  - [x] Implement/refactor paper trading adapter (spot/futures).
  - [x] Add/extend tests for both.
  - [x] Document unsupported features (stub only).
  - [x] Update to use new `Canonicalizer` trait.

- **MEXC**
  - [x] Implement/refactor live trading adapter (spot/futures).
  - [x] Implement/refactor paper trading adapter (spot/futures).
  - [x] Add/extend tests for both.
  - [x] Document unsupported features (stub only).
   - [x] Update to use new `Canonicalizer` trait.

- **Gate.io**
  - [x] Implement/refactor live trading adapter (spot/futures).
  - [x] Implement/refactor paper trading adapter (spot/futures).
  - [x] Add/extend tests for both.
  - [x] Document unsupported features (stub only).
   - [x] Update to use new `Canonicalizer` trait.

- **Crypto.com**
  - [x] Implement/refactor live trading adapter (spot/futures).
  - [x] Implement/refactor paper trading adapter (spot/futures).
  - [x] Add/extend tests for both.
  - [x] Document unsupported features (stub only).
   - [x] Update to use new `Canonicalizer` trait.

**Final Steps:**
- [x] Update feature matrix and exchange-by-exchange status in this file.
- [ ] Ensure all tests pass for all exchanges after each change.
 - [x] Document any API quirks, limitations, or unsupported features.

### Verified Price Range Constraints

Empirical tests verified the maximum distance from the current mid price that
each exchange accepts for limit orders. These ranges apply to both live and
paper trading. The full table also lives in
[ORDER_DISTANCE_CONSTRAINTS.md](ORDER_DISTANCE_CONSTRAINTS.md):

| Exchange | Spot Range | Futures Range |
|----------|------------|---------------|
| Binance | ±10% | ±10% |
| Bitget | ±10% | ±10% |
| Bybit | ±5% | ±5% |
| Coinbase | ±2% | ±2% |
| Hyperliquid | ±5% | ±5% |
| Kraken | ±5% | ±5% |
| MEXC | ±15% | ±15% |
| Kucoin | ±10% | ±10% |
| Gate.io | ±20% | ±20% |
| Crypto.com | ±10% | ±10% |
| OKX | ±5% | ±5% |

**Implementation Summary:**
- Complete L2 Order Book implementations for: Binance (Spot & Futures), Bybit (Spot & Futures), Coinbase (Spot), Kraken (Spot & Futures), OKX (Spot & Futures), Bitget (Spot & Futures), Kucoin (Spot & Futures), Hyperliquid (Spot & Futures)
- Partially implemented for: None
- Canonicalizer implementations for: Bybit (Spot & Futures), Kraken (Spot & Futures), Binance (Spot & Futures), OKX (Spot & Futures), Coinbase (Spot), Bitget (Spot & Futures), MEXC (Spot & Futures), Crypto.com (Spot & Futures), Hyperliquid (Spot & Futures), Kucoin (Spot & Futures)

**Next Steps:**
1. Complete existing implementations with robust testing
2. Implement for remaining exchanges
3. Ensure proper snapshot support and sequencing for all exchanges
4. Add comprehensive error handling and recovery for WebSocket disruptions
5. Update all implementations to use the new `Canonicalizer` trait

## 🚧 TODO: Trades WebSocket Listener Implementation Plan

> **Goal:** Implement robust, fully-tested trade WebSocket listeners for both spot and futures for all project exchanges, following the new folder/module conventions and ensuring normalized trade event handling.

**General Steps (repeat for each exchange and market type):**
- [x] Research and document at `docs/TRADE_WS_ENDPOINTS.md` latest trade WS API for spot/futures for all supported exchanges.
- [ ] Scaffold or refactor `spot/trade.rs` and `futures/trade.rs` (and `mod.rs`).
- [ ] Implement trade WebSocket subscription logic: subscribe, parse, normalize, and emit trade events.
- [ ] Add/extend unit and integration tests (including edge cases).
- [ ] Add/extend module-level docs.
- [ ] Update `docs/IMPLEMENTATION_STATUS.md` with status and links.

**Exchange-Specific TODOs:**

- **Binance**
  - [x] Implement/refactor `spot/trade.rs` (trade WS listener).
  - [x] Implement/refactor `futures/trade.rs` (trade WS listener).
  - [x] Add/extend tests for both.

- **Bitget**
  - [x] Implement/refactor live trading adapter (spot/futures).
  - [x] Implement/refactor paper trading adapter (spot/futures).
  - [x] Add/extend tests for both.
  - [x] Document unsupported features (stub only).

- **Bybit**
  - [x] Implement/refactor live trading adapter (spot/futures).
  - [x] Implement/refactor paper trading adapter (spot/futures).
  - [x] Add/extend tests for both.
  - [x] Document unsupported features (stub only).

- **Coinbase**
  - [x] Implement/refactor live trading adapter (spot/futures).
  - [x] Implement/refactor paper trading adapter (spot/futures).
  - [x] Add/extend tests for both.
  - [x] Document unsupported features (stub only).

- **Kraken**
  - [x] Implement/refactor live trading adapter (spot/futures).
  - [x] Implement/refactor paper trading adapter (spot/futures).
  - [x] Add/extend tests for both.
  - [x] Document unsupported features (stub only).

- **Kucoin**
  - [x] Implement/refactor live trading adapter (spot/futures).
  - [x] Implement/refactor paper trading adapter (spot/futures).
  - [x] Add/extend tests for both.
  - [x] Document unsupported features (stub only).

- **OKX**
  - [x] Implement/refactor live trading adapter (spot/futures).
  - [x] Implement/refactor paper trading adapter (spot/futures).
  - [x] Add/extend tests for both.
  - [x] Document unsupported features (stub only).

- **Hyperliquid**
  - [x] Implement/refactor live trading adapter (spot/futures).
  - [x] Implement/refactor paper trading adapter (spot/futures).
  - [x] Add/extend tests for both.
  - [x] Document unsupported features (stub only).

- **MEXC**
  - [x] Implement/refactor live trading adapter (spot/futures).
  - [x] Implement/refactor paper trading adapter (spot/futures).
  - [x] Add/extend tests for both.
  - [x] Document unsupported features (stub only).

- **Gate.io**
  - [x] Implement/refactor live trading adapter (spot/futures).
  - [x] Implement/refactor paper trading adapter (spot/futures).
  - [x] Add/extend tests for both.
  - [x] Document unsupported features (stub only).

- **Crypto.com**
  - [x] Implement/refactor live trading adapter (spot/futures).
  - [x] Implement/refactor paper trading adapter (spot/futures).
  - [x] Add/extend tests for both.
  - [x] Document unsupported features (stub only).

**Final Steps:**
- [x] Update feature matrix and exchange-by-exchange status in this file.
- [ ] Ensure all tests pass for all exchanges after each change.
- [x] Document any API quirks, limitations, or unsupported features.
- Snapshot pipeline documented in `docs/SNAPSHOT_PIPELINE.md`.

**This matrix and TODO list must be kept up to date by all contributors.**

## L2 Order Book Sequencer Abstraction (Complete)

## Next Steps
- [x] Expand tests for any remaining exchanges to cover the new abstraction.

## Other Exchanges
- OKX, Bybit, Kraken, etc. do not currently require sequencing logic, but can opt-in to the new trait if needed in the future.

## Recent Changes

- All L1 (Level 1) order book code, modules, and examples have been **removed** from the project.
- Only L2 (Level 2) streams are now supported.
- All L1 types, subscription kinds, and references have been deleted from the codebase.
- Example files dedicated to L1 streams have also been removed.
- Added `TRADE_WS_ENDPOINTS.md` summarising trade WebSocket endpoints.
- Scaffolding baseline trade WebSocket modules across exchanges.
- Implemented Gate.io trade WebSocket modules with event normalization.

## Current Features

- L2 order book streams for all supported exchanges.
- No L1 order book support (L2 streams contain L1 data).

## Where to Find Things

- L2 stream implementations: `jackbot-data/src/exchange/*/l2.rs`
- Subscription kinds: `jackbot-data/src/subscription/book.rs` (L2 only)

## What is Missing

- No L1 order book support (by design).

---

**This file is up to date as of the L1 code removal migration.**

## 🚧 TODO: jackbot-execution Live & Paper Trading Support

> **Goal:** Refactor and extend `jackbot-execution` to support both live and paper trading on all supported exchanges (spot and futures), with robust abstraction, error handling, and test coverage.

**General Steps:**
- [x] Research and document trading (order management) APIs for all supported exchanges (spot/futures).
- [x] Design/extend a unified trading abstraction (trait/interface) for order placement, cancellation, modification, and status queries.
- [x] Implement or refactor exchange adapters for live trading (real orders via authenticated API/WebSocket).
- [x] Implement a robust paper trading engine (simulated fills, order book emulation, event emission, etc.).
- [x] Add/extend integration tests for both live and paper trading (with mocks/sandboxes where possible).
- [x] Add/extend module-level and user-facing documentation.
- [x] Update `docs/IMPLEMENTATION_STATUS.md` with status and links.

**Exchange-Specific TODOs:**

- **Binance**
  - [x] Implement/refactor live trading adapter (spot/futures).
  - [x] Implement/refactor paper trading adapter (spot/futures).
  - [x] Add/extend tests for both.

- **Bitget**
  - [x] Implement/refactor live trading adapter (spot/futures).
  - [x] Implement/refactor paper trading adapter (spot/futures).
  - [x] Add/extend tests for both.
  - [x] Document unsupported features (stub only).

- **Bybit**
  - [x] Implement/refactor live trading adapter (spot/futures).
  - [x] Implement/refactor paper trading adapter (spot/futures).
  - [x] Add/extend tests for both.
  - [x] Document unsupported features (stub only).

- **Coinbase**
  - [x] Implement/refactor live trading adapter (spot/futures).
  - [x] Implement/refactor paper trading adapter (spot/futures).
  - [x] Add/extend tests for both.
  - [x] Document unsupported features (stub only).

- **Kraken**
  - [x] Implement/refactor live trading adapter (spot/futures).
  - [x] Implement/refactor paper trading adapter (spot/futures).
  - [x] Add/extend tests for both.
  - [x] Document unsupported features (stub only).

- **Kucoin**
  - [x] Implement/refactor live trading adapter (spot/futures).
  - [x] Implement/refactor paper trading adapter (spot/futures).
  - [x] Add/extend tests for both.
  - [x] Document unsupported features (stub only).

- **OKX**
  - [x] Implement/refactor live trading adapter (spot/futures).
  - [x] Implement/refactor paper trading adapter (spot/futures).
  - [x] Add/extend tests for both.
  - [x] Document unsupported features (stub only).

- **Hyperliquid**
  - [x] Implement/refactor live trading adapter (spot/futures).
  - [x] Implement/refactor paper trading adapter (spot/futures).
  - [x] Add/extend tests for both.
  - [x] Document unsupported features (stub only).

- **MEXC**
  - [x] Implement/refactor live trading adapter (spot/futures).
  - [x] Implement/refactor paper trading adapter (spot/futures).
  - [x] Add/extend tests for both.
  - [x] Document unsupported features (stub only).

- **Gate.io**
  - [x] Implement/refactor live trading adapter (spot/futures).
  - [x] Implement/refactor paper trading adapter (spot/futures).
  - [x] Add/extend tests for both.
  - [x] Document unsupported features (stub only).

- **Crypto.com**
  - [x] Implement/refactor live trading adapter (spot/futures).
  - [x] Implement/refactor paper trading adapter (spot/futures).
  - [x] Add/extend tests for both.
  - [x] Document unsupported features (stub only).

**Final Steps:**
- [x] Update feature matrix and exchange-by-exchange status in this file.
- [ ] Ensure all tests pass for all exchanges after each change.
- [ ] Document any API quirks, limitations, or unsupported features.

---

**Instructions for Contributors:**
- Check off each box as you complete the step for each exchange/market.
- Link to PRs/issues and relevant code in the status section.
- If an exchange/market does not support trading, document it here and in the code as a stub.

## 🚧 TODO: Smart Trades (Advanced Order Types)

> **Goal:** Implement advanced smart trade features for all supported exchanges and both live/paper trading: trailing take profit, profit at predetermined price levels, trailing stop loss, and multi-level stop loss. Ensure robust abstraction, event handling, and test coverage.

**General Steps:**
 - [x] Research and document advanced order type support and limitations for all supported exchanges (spot/futures). See `docs/ADVANCED_ORDER_TYPE_SUPPORT.md`.
 - [x] Design/extend a unified abstraction for smart trade strategies (modular, composable, and testable). See `docs/SMART_TRADE_ABSTRACTION.md`.
- [x] Implement trailing take profit logic (dynamic adjustment as price moves in favor).
- [x] Implement profit at predetermined price levels (partial or full closes at set targets).
- [x] Implement trailing stop loss logic (dynamic stop that follows price).
- [x] Implement multi-level stop loss (multiple stop levels, e.g., stepwise risk reduction).
- [x] Integrate with both live and paper trading engines.
- [x] Add/extend integration and unit tests for all smart trade features (including edge cases and race conditions).
- [x] Add/extend module-level and user-facing documentation.
- [x] Update `docs/IMPLEMENTATION_STATUS.md` with status and links.

**Feature-Specific TODOs:**

 - [x] Trailing Take Profit (all exchanges, spot/futures, live/paper)
 - [x] Profit at Predetermined Price Levels (all exchanges, spot/futures, live/paper)
 - [x] Trailing Stop Loss (all exchanges, spot/futures, live/paper)
 - [x] Multi-Level Stop Loss (all exchanges, spot/futures, live/paper)
 - [x] MEXC: Implement all smart trade features (spot/futures, live/paper)
 - [x] Gate.io: Implement all smart trade features (spot/futures, live/paper)
 - [x] Crypto.com: Implement all smart trade features (spot/futures, live/paper)

- **Final Steps:**
- [x] Update feature matrix and exchange-by-exchange status in this file.
- [ ] Ensure all tests pass for all exchanges after each change.
- [x] Document any API quirks, limitations, or unsupported features.
- [x] Verified TWAP/VWAP and post-only maker logic compile for all exchange clients. Coinbase is spot-only and Hyperliquid provides futures only.

---

**Instructions for Contributors:**
- Check off each box as you complete the step for each feature/exchange/market.
- Link to PRs/issues and relevant code in the status section.
- If an exchange/market does not support a smart trade feature, document it here and in the code as a stub.

## 🚧 TODO: Advanced Execution Order Types (Always Maker, TWAP, VWAP)

> **Goal:** Implement advanced execution order types for all supported exchanges and both live/paper trading: 'always maker' (post-only, top-of-book, auto-cancel/repost), and advanced TWAP/VWAP with untraceable curves using order book blending and jackbot-data analytics. Ensure robust abstraction, event handling, and test coverage.

**General Steps:**
 - [x] Research and document post-only/maker order support and limitations for all supported exchanges (spot/futures). See [ADVANCED_ORDER_TYPE_SUPPORT.md](ADVANCED_ORDER_TYPE_SUPPORT.md#maker-only-post-only-support).
 - [x] Design/extend a unified abstraction for advanced execution strategies (modular, composable, and testable).
 - [x] Implement 'always maker' order logic:
    - [x] Place post-only order at top of book (best bid for buy, best ask for sell).
    - [x] Auto-cancel after 3 seconds if not filled, and repost at new top of book.
    - [x] Repeat until filled or user cancels.
    - [x] Ensure lowest (maker) fees and fast fills.
- [x] Implement advanced TWAP (Time-Weighted Average Price) logic:
    - [x] Split order into slices over time.
    - [x] Use untraceable, non-linear time curves and randomized intervals.
    - [x] Blend with observed order book behavior from jackbot-data to avoid detection.
- [x] Implement advanced VWAP (Volume-Weighted Average Price) logic:
    - [x] Split order based on observed volume patterns.
    - [x] Use untraceable, non-linear volume curves and randomized intervals.
    - [x] Blend with order book and trade flow analytics from jackbot-data.
- [x] Integrate with both live and paper trading engines.
- [x] Add/extend integration and unit tests for all advanced order types (including edge cases and race conditions).
- [x] Add/extend module-level and user-facing documentation.
- [x] Update `docs/IMPLEMENTATION_STATUS.md` with status and links.

**Feature-Specific TODOs:**

 - [x] Always Maker (post-only, top-of-book, auto-cancel/repost, all exchanges, spot/futures, live/paper)
- [x] Advanced TWAP (untraceable, order book blended, all exchanges, spot/futures, live/paper)
- [x] Advanced VWAP (untraceable, order book blended, all exchanges, spot/futures, live/paper)
 - [x] MEXC: Implement all advanced execution order types (spot/futures, live/paper)
 - [x] Gate.io: Implement all advanced execution order types (spot/futures, live/paper)
 - [x] Crypto.com: Implement all advanced execution order types (spot/futures, live/paper)

- **Final Steps:**
- [x] Update feature matrix and exchange-by-exchange status in this file.
- [ ] Ensure all tests pass for all exchanges after each change.
- [ ] Document any API quirks, limitations, or unsupported features.

---

**Instructions for Contributors:**
- Check off each box as you complete the step for each feature/exchange/market.
- Link to PRs/issues and relevant code in the status section.
- If an exchange/market does not support an advanced order type, document it here and in the code as a stub.

## 🚧 TODO: Prophetic Orders (Out-of-Book Limit Order Capture & Placement)

> **Goal:** Implement 'prophetic orders' for all supported exchanges and both live/paper trading: allow users to specify limit orders far outside the allowed order book range, track these in jackbot, and automatically place them the instant the order book comes in range. Include robust range detection, event handling, and test coverage.

**General Steps:**
- [x] Research and document order book price range enforcement for all supported exchanges (spot/futures). The table below summarises the accepted limit order distance for each venue.
- [x] Design/extend a unified abstraction for prophetic order management (modular, composable, and testable).
- [x] Implement logic to:
    - [x] Accept and store user prophetic orders (way out of book) in jackbot.
    - [x] Monitor real-time order book for each symbol.
    - [x] Detect when the order book comes in range to accept the limit order.
    - [x] Instantly place the order on the exchange when in range.
- [x] Handle edge cases (race conditions, rapid book moves, partial fills, cancellations).
- [x] Implement tests to empirically determine the real price range supported by each exchange (spot/futures):
    - [x] Place test orders at various distances from the market.
    - [x] Record and document the actual allowed range for each exchange/market.
    - [x] Automate this as part of the test suite.
- [x] Integrate with both live and paper trading engines.
- [x] Add/extend integration and unit tests for all prophetic order logic (including edge cases and race conditions).
- [x] Add/extend module-level and user-facing documentation.
- [x] Update `docs/IMPLEMENTATION_STATUS.md` with status and links.

**Feature-Specific TODOs:**

 - [x] Prophetic Orders (capture, monitor, auto-place, all exchanges, spot/futures, live/paper)
 - [x] Exchange Range Detection (empirical, automated, all exchanges, spot/futures)
- [x] MEXC: Implement all prophetic order logic and range detection (spot/futures, live/paper)
- [x] Gate.io: Implement all prophetic order logic and range detection (spot/futures, live/paper)
- [x] Crypto.com: Implement all prophetic order logic and range detection (spot/futures, live/paper)

**Final Steps:**
- [x] Update feature matrix and exchange-by-exchange status in this file.
- [ ] Ensure all tests pass for all exchanges after each change.
- [ ] Document any API quirks, limitations, or unsupported features.

## 🚧 TODO: Jackpot Orders (High Leverage Bets with Controlled Loss)

**Status:** Initial support for isolated high-leverage orders with strict loss limits has been implemented. Positions are monitored and will auto-close when the ticket loss threshold is reached across exchanges.

> **Goal:** Implement 'jackpot orders' for all supported exchanges and both live/paper trading: allow users to place high leverage (e.g., x100, x200) long or short bets with strictly controlled loss (ticket size), using isolated margin high leverage perpetual orders. Ensure robust abstraction, risk management, event handling, and test coverage.

-**General Steps:**
- [x] Research and document isolated margin and high leverage perpetual order support for all supported exchanges (spot/futures).
- [x] Design/extend a unified abstraction for jackpot order management (modular, composable, and testable).
- [ ] Implement logic to:
    - [x] Allow users to specify leverage (e.g., x100, x200), direction (long/short), and ticket size (max loss).
    - [x] Place isolated margin high leverage perpetual orders (long or short) on supported exchanges.
    - [x] Monitor position and enforce strict loss control (auto-close/liquidate at ticket loss threshold).
     - [x] Handle edge cases (exchange liquidation, margin calls, slippage, rapid price moves).
     - [x] Provide clear user feedback and risk warnings.
 - [x] Integrate with both live and paper trading engines.
 - [x] Add/extend integration and unit tests for all jackpot order logic (including edge cases and race conditions).
 - [x] Add/extend module-level and user-facing documentation.
 - [x] Update `docs/IMPLEMENTATION_STATUS.md` with status and links.


**Feature-Specific TODOs:**

- [x] Jackpot Orders (high leverage, controlled loss, all exchanges, futures/perpetuals, live/paper)
- [x] Risk Control & Monitoring (auto-close, ticket enforcement, all exchanges)
 - [x] MEXC: Implement all jackpot order logic and risk control (futures/perpetuals, live/paper)
 - [x] Gate.io: Implement all jackpot order logic and risk control (futures/perpetuals, live/paper)
- [x] Crypto.com: Implement all jackpot order logic and risk control (futures/perpetuals, live/paper)

**Limitations:** Real exchange APIs for jackpot orders are currently stubbed. Only the
paper and mock engines support automatic liquidation.


**Final Steps:**
- [ ] Update feature matrix and exchange-by-exchange status in this file.
- [ ] Ensure all tests pass for all exchanges after each change.
- [ ] Document any API quirks, limitations, or unsupported features.

---

**Instructions for Contributors:**
- Check off each box as you complete the step for each task.
- If an exchange/market does not support jackpot orders, document it here and in the code with comments.

## 🚧 TODO: Redis Order Book & Trade Data Representation

> **Goal:** Implement a Redis-backed, real-time representation of all order book and trade data being fetched for all supported exchanges and markets. Ensure efficient, consistent, and scalable storage and retrieval for downstream consumers and analytics.

**General Steps:**
- [x] Design a Redis schema for storing order book snapshots, deltas, and trade events (multi-exchange, multi-market).
- [x] Implement efficient serialization/deserialization for order book and trade data (e.g., JSON, MessagePack, or binary).
- [x] Integrate Redis updates into the order book and trade WebSocket handlers for all exchanges/markets.
- [x] Ensure atomicity and consistency of updates (e.g., use Redis transactions or Lua scripts for multi-key updates).
- Snapshot keys use the pattern `jb:<exchange>:<instrument>:snapshot`.
- Delta lists use `jb:<exchange>:<instrument>:deltas` and trades are stored under `jb:<exchange>:<instrument>:trades`.
- All writes are performed via Redis pipelines with `.atomic()` to guarantee consistency.
- [x] Implement efficient querying and subscription mechanisms for downstream consumers (e.g., pub/sub, streams, sorted sets).
- [x] Add/extend integration and unit tests for Redis logic (including edge cases, reconnections, and data consistency).
- [x] Add/extend module-level and user-facing documentation.
- [x] Update `docs/IMPLEMENTATION_STATUS.md` with status and links.

- **Feature-Specific TODOs:**

- [x] Redis Order Book Storage (all exchanges, spot/futures)
- [x] Redis Trade Data Storage (all exchanges, spot/futures)
- [x] Multi-Exchange/Market Keying & Namespacing
- [x] Efficient Delta/Update Handling
- [x] Downstream Consumer API (pub/sub, streams, etc.)
- [x] MEXC: Integrate Redis for order book and trades
- [x] Gate.io: Integrate Redis for order book and trades
- Gate.io now uses a single `ExchangeId::Gateio` variant across all crates.
- [x] Crypto.com: Integrate Redis for order book and trades

**Final Steps:**
- [ ] Update feature matrix and exchange-by-exchange status in this file.
- [ ] Ensure all tests pass for all exchanges after each change.
- [ ] Document any API quirks, limitations, or unsupported features.

---

**Instructions for Contributors:**
- Check off each box as you complete the step for each task.
- If an exchange/market does not support Redis integration, document it here and in the code with comments.

## 🚧 TODO: Redis Snapshot to S3 (Parquet + Iceberg Data Lake)

> **Goal:** Implement a mechanism to periodically save snapshots of cached order book and trade data from Redis to S3 in Parquet format, using Apache Iceberg for data lake management. Ensure scalable, queryable, and cost-efficient historical data storage for analytics and research.

**General Steps:**
- [x] Design a snapshot schema for order book and trade data (columnar, analytics-friendly).
- [x] Implement efficient extraction of data from Redis (batch, streaming, or point-in-time snapshot).
- [x] Serialize and write data to Parquet format (using appropriate libraries for Rust or via ETL pipeline).
- [x] Integrate with S3 for scalable, reliable storage (handle credentials, retries, partitioning).
- [x] Register and manage Parquet files with Apache Iceberg for data lake organization and queryability.
- [x] Implement snapshot scheduling (periodic, on-demand, or event-driven).
- [x] Add/extend integration and unit tests for snapshot, S3, and Iceberg logic (including edge cases, failures, and recovery).
- [x] Add/extend module-level and user-facing documentation.
- [x] Update `docs/IMPLEMENTATION_STATUS.md` with status and links.

**Feature-Specific TODOs:**

- [x] Parquet Serialization (order book, trades, multi-exchange/market)
- [x] S3 Integration (upload, partitioning, retention)
- [x] Iceberg Table Management (registration, schema evolution, query support)
- [x] Snapshot Scheduling (configurable, robust)
- [x] MEXC: Integrate snapshot logic for order book and trades
- [x] Gate.io: Integrate snapshot logic for order book and trades
- [x] Crypto.com: Integrate snapshot logic for order book and trades
- [ ] Snapshot module uses a simplified metadata file and local S3 directories
  for testing. Full AWS credential handling and production-grade Iceberg
  table management remain future work.

**Final Steps:**
- [ ] Update feature matrix and exchange-by-exchange status in this file.
- [ ] Ensure all tests pass for all exchanges after each change.
- [ ] Document any API quirks, limitations, or unsupported features.

---

**Instructions for Contributors:**
- Check off each box as you complete the step for each task.
- If an exchange/market does not support snapshotting, document it here and in the code with comments.

## 🚧 TODO: User WebSockets (Account Balance & Trading)

> **Goal:** Implement user WebSocket connections for all supported exchanges and markets to enable real-time account balance updates and trading (order events, fills, etc.). Ensure secure authentication, robust event handling, and unified abstraction for downstream consumers.

**General Steps:**
- [ ] Research and document user WebSocket API support and authentication mechanisms for all supported exchanges (spot/futures).
- [x] Scaffold or refactor user WebSocket modules (e.g., `spot/user_ws.rs`, `futures/user_ws.rs`, and `mod.rs`).
- [x] Implement secure authentication and connection management (API keys, signatures, session renewal, etc.).
- [x] Implement event handlers for:
    - [x] Account balance updates (deposits, withdrawals, transfers, PnL, margin changes).
    - [x] Order events (new, filled, partially filled, canceled, rejected, etc.).
    - [ ] Position updates (for futures/perpetuals).
- [ ] Normalize and emit events for downstream consumers (internal APIs, Redis, etc.).
- [x] Add/extend integration and unit tests for all user WebSocket logic (including edge cases, reconnections, and error handling).
- [x] Add/extend module-level and user-facing documentation.
- [x] Update `docs/IMPLEMENTATION_STATUS.md` with status and links.

**Exchange-Specific TODOs:**

- **Binance**
  - [x] Implement authentication and connection management (spot/futures).
  - [x] Implement event handling for balances and orders. Position updates pending.
  - [x] Add/extend tests for all user WebSocket logic.

- **Bitget**
<<<<<<< HEAD
  - [x] Implement/refactor live trading adapter (spot/futures).
  - [x] Implement/refactor paper trading adapter (spot/futures).
  - [x] Add/extend tests for both.
  - [x] Document unsupported features (stub only).

- **Bybit**
  - [x] Implement/refactor live trading adapter (spot/futures).
  - [x] Implement/refactor paper trading adapter (spot/futures).
  - [x] Add/extend tests for both.
  - [x] Document unsupported features (stub only).
=======
  - [x] Implement authentication and connection management (spot/futures).
  - [x] Implement event handling for balances, orders, and positions.
  - [x] Add/extend tests for all user WebSocket logic.

- **Bybit**
  - [x] Implement authentication and connection management (spot/futures).
  - [x] Implement event handling for balances, orders, and positions.
  - [x] Add/extend tests for all user WebSocket logic.
>>>>>>> 937a4786

- **Coinbase**
  - [x] Implement/refactor live trading adapter (spot/futures).
  - [x] Implement/refactor paper trading adapter (spot/futures).
  - [x] Add/extend tests for both.
  - [x] Document unsupported features (stub only).

- **Kraken**
  - [x] Implement/refactor live trading adapter (spot/futures).
  - [x] Implement/refactor paper trading adapter (spot/futures).
  - [x] Add/extend tests for both.
  - [x] Document unsupported features (stub only).

- **Kucoin**
<<<<<<< HEAD
  - [x] Implement/refactor live trading adapter (spot/futures).
  - [x] Implement/refactor paper trading adapter (spot/futures).
  - [x] Add/extend tests for both.
  - [x] Document unsupported features (stub only).
=======
  - [x] Implement authentication and connection management (spot/futures).
  - [x] Implement event handling for balances, orders, and positions.
  - [x] Add/extend tests for all user WebSocket logic.
>>>>>>> 937a4786

- **OKX**
  - [x] Implement/refactor live trading adapter (spot/futures).
  - [x] Implement/refactor paper trading adapter (spot/futures).
  - [x] Add/extend tests for both.
  - [x] Document unsupported features (stub only).

- **Hyperliquid**
<<<<<<< HEAD
  - [x] Implement/refactor live trading adapter (spot/futures).
  - [x] Implement/refactor paper trading adapter (spot/futures).
  - [x] Add/extend tests for both.
  - [x] Document unsupported features (stub only).

- **MEXC**
  - [x] Implement/refactor live trading adapter (spot/futures).
  - [x] Implement/refactor paper trading adapter (spot/futures).
  - [x] Add/extend tests for both.
  - [x] Document unsupported features (stub only).

- **Gate.io**
  - [x] Implement/refactor live trading adapter (spot/futures).
  - [x] Implement/refactor paper trading adapter (spot/futures).
  - [x] Add/extend tests for both.
  - [x] Document unsupported features (stub only).

- **Crypto.com**
  - [x] Implement/refactor live trading adapter (spot/futures).
  - [x] Implement/refactor paper trading adapter (spot/futures).
  - [x] Add/extend tests for both.
  - [x] Document unsupported features (stub only).
=======
  - [x] Implement authentication and connection management (spot/futures).
  - [x] Implement event handling for balances, orders, and positions.
  - [x] Add/extend tests for all user WebSocket logic.

- **MEXC**
  - [x] Implement authentication and connection management (spot/futures).
  - [x] Implement event handling for balances, orders, and positions.
  - [x] Add/extend tests for all user WebSocket logic.

- **Gate.io**
  - [x] Implement authentication and connection management (spot/futures).
  - [x] Implement event handling for balances, orders, and positions.
  - [x] Add/extend tests for all user WebSocket logic.

- **Crypto.com**
  - [x] Implement authentication and connection management (spot/futures).
  - [x] Implement event handling for balances, orders, and positions.
  - [x] Add/extend tests for all user WebSocket logic.
>>>>>>> 937a4786

**Final Steps:**
- [ ] Update feature matrix and exchange-by-exchange status in this file.
- [ ] Ensure all tests pass for all exchanges after each change.
- [ ] Document any API quirks, limitations, or unsupported features.

---

**Instructions for Contributors:**
- Check off each box as you complete the step for each task.
- If an exchange/market does not support user WebSockets, document it here and in the code with comments.

## 🚧 TODO: WebSocket Health Monitoring and Auto-Reconnect

> **Goal:** Implement robust health monitoring and auto-reconnection logic for all WebSocket connections across all exchanges and markets. Ensure consistent, reliable data flow with minimal downtime, intelligent backoff, and comprehensive logging.

**General Steps:**
- [x] Design a unified health monitoring abstraction for WebSocket connections (heartbeats, pings, activity timeouts).
- [x] Implement intelligent reconnection logic with exponential backoff and jitter for all exchanges/markets.
- [x] Add monitoring metrics (uptime, latency, reconnect frequency, message throughput).
- [ ] Implement connection lifecycle events and error classification.
- [ ] Ensure proper handling of connection state during reconnection (subscription renewal, authentication refresh).
- [ ] Add resubscription logic for all data streams after reconnection.
- [ ] Implement circuit-breaker patterns for persistent failures.
- [ ] Add comprehensive logging and diagnostics for connection issues.
- [ ] Add/extend integration and unit tests for health monitoring and reconnection logic.
- [ ] Add/extend module-level and user-facing documentation.
- [ ] Update `docs/IMPLEMENTATION_STATUS.md` with status and links.

**Exchange-Specific TODOs:**

- [x] Binance: Implement/refactor health monitoring and reconnection for all WebSockets (spot/futures). (Heartbeat tracking, exponential backoff, and metrics added)
- [ ] Bitget: Implement/refactor health monitoring and reconnection for all WebSockets (spot/futures).
- [x] Bybit: Implement/refactor health monitoring and reconnection for all WebSockets (spot/futures).
- [x] Coinbase: Implement/refactor health monitoring and reconnection for all WebSockets (spot/futures).
- [x] Kraken: Implement/refactor health monitoring and reconnection for all WebSockets (spot/futures).
- [x] Kucoin: Implement/refactor health monitoring and reconnection for all WebSockets (spot/futures).
- [x] OKX: Implement/refactor health monitoring and reconnection for all WebSockets (spot/futures).
- [x] Hyperliquid: Implement/refactor health monitoring and reconnection for all WebSockets (spot/futures).
- [ ] MEXC: Implement/refactor health monitoring and reconnection for all WebSockets (spot/futures).
- [ ] Gate.io: Implement/refactor health monitoring and reconnection for all WebSockets (spot/futures).
- [ ] Crypto.com: Implement/refactor health monitoring and reconnection for all WebSockets (spot/futures).

**Final Steps:**
- [ ] Update feature matrix and exchange-by-exchange status in this file.
- [ ] Ensure all health monitoring and reconnection tests pass across all exchanges.
- [ ] Document any exchange-specific quirks, heartbeat patterns, or limitations.

---

## API Rate Limiting and Backoff Strategies

> **Goal:** Implement comprehensive API rate limiting and intelligent backoff strategies for all REST and WebSocket API calls across all exchanges. Ensure compliance with exchange limits, prevent IP bans, and maintain service reliability under high load.

**General Steps:**
- [x] Research and document rate limits for all supported exchanges (spot/futures, both REST and WebSocket).
- [x] Design a unified rate limiting abstraction with per-endpoint, per-IP, and per-credential quotas.
- [x] Implement adaptive backoff algorithms (exponential, with jitter) for rate limit violations.
- [x] Add quota monitoring and enforcement for all API calls.
- [x] Implement priority queueing for critical operations when approaching limits.
- [x] Add rate limit remaining header parsing and adaptive quota adjustment.
- [x] Implement circuit breakers for persistent rate limit violations.
- [x] Add comprehensive logging and alerting for rate limit issues.
- [x] Add/extend integration and unit tests for rate limiting and backoff logic.
- [x] Add/extend module-level and user-facing documentation.
- [x] Update `docs/IMPLEMENTATION_STATUS.md` with status and links.

**Exchange-Specific TODOs:**

- [x] Binance: Exchange-specific rate limiting implemented for REST and WebSocket.
- [x] Bitget: Exchange-specific rate limiting implemented for REST and WebSocket.
- [x] Bybit: Exchange-specific rate limiting implemented for REST and WebSocket.
- [x] Coinbase: Exchange-specific rate limiting implemented for REST and WebSocket.
- [x] Kraken: Exchange-specific rate limiting implemented for REST and WebSocket.
- [x] Kucoin: Rate limiting implemented for REST (30 req/3s) and WebSocket (100 msgs/10s) with adaptive jittered backoff.
- Kucoin REST quota: 30 requests/3s per IP. WebSocket quota: 100 messages/10s.
- [x] OKX: Exchange-specific rate limiting implemented for REST and WebSocket.
- [x] Hyperliquid: Exchange-specific rate limiting implemented for REST and WebSocket.
- [x] MEXC: Exchange-specific rate limiting implemented for REST (600 req/min) and WebSocket (20 msgs/s) with adaptive backoff.
- [x] Gate.io: Exchange-specific rate limiting implemented for REST and WebSocket.
- [x] Crypto.com: Exchange-specific rate limiting implemented for REST and WebSocket.

**Final Steps:**
- [x] Update feature matrix and exchange-by-exchange status in this file.
- [x] Ensure all rate limiting and backoff tests pass across all exchanges.
- [x] Document exchange-specific rate limits, quotas, and reset periods.

---

## 🚧 TODO: Comprehensive Backtesting Framework

> **Goal:** Implement a high-performance, data-accurate backtesting framework for testing trading strategies against historical order book and trade data. Support both replay-based and event-driven simulations across all supported exchanges and markets.

**General Steps:**
- [x] Design a unified backtesting abstraction with clear interfaces for data sources, strategy inputs, and simulation outputs.
- [x] Implement data loading and preprocessing from Parquet/S3 historical sources.
- [x] Create accurate order book replay functionality (preserving event ordering, timestamps).
- [x] Implement realistic market simulation with configurable latency, slippage, and fees.
- [x] Add paper trading engine integration for strategy execution in backtests.
- [x] Implement performance metrics calculation and reporting (P&L, Sharpe, drawdown, etc.).
- [x] Add visualization and charting capabilities for backtest results.
- [x] Support parallel backtesting for parameter optimization and Monte Carlo simulations.
- [x] Add/extend integration and unit tests for backtesting framework components.
- [x] Add/extend module-level and user-facing documentation.
- [x] Update `docs/IMPLEMENTATION_STATUS.md` with status and links.

**Feature-Specific TODOs:**

- [x] Historical Data Loading Framework (Parquet, S3, multi-exchange, spot/futures)
- [x] Order Book Replay Engine (timestamp-preserving, accurate sequencing)
- [x] Market Simulation (realistic order execution, fees, slippage)
- [x] Strategy Interface (event-driven, configurable parameters)
- [x] Performance Metrics (P&L, risk measures, trade statistics)
- [x] Visualization and Reporting (charts, tables, exports)
- [x] Parameter Optimization (grid search, genetic algorithms)
- [x] Multi-Exchange Simulation (cross-exchange strategies, arbitrage)

**Final Steps:**
- [x] Update feature matrix and exchange-by-exchange status in this file.
- [ ] Ensure all backtesting components function correctly with test strategies.
- [x] Document any limitations or assumptions in the simulation model.

---

## 🚧 TODO: Multi-Exchange Aggregation and Arbitrage Framework

> **Goal:** Implement a high-performance framework for real-time order book aggregation across multiple exchanges, enabling identification and execution of latency-sensitive arbitrage opportunities. Support both spot and futures markets with robust latency management and risk controls.

**General Steps:**
- [x] Design a unified order book aggregation abstraction for multi-exchange market views.
- [x] Implement efficient real-time aggregation of order books across exchanges (weighted by liquidity, fees, and latency).
- [x] Create arbitrage opportunity detection algorithms (triangular, spatial, cross-exchange, futures basis).
- [x] Implement risk controls and execution constraints (minimum profit thresholds, maximum exposure, correlation checks).
- [x] Add execution routing with smart order splitting and latency management.
- [x] Implement position tracking and risk monitoring across exchanges.
- [x] Add visualization and real-time monitoring of arbitrage opportunities.
- [x] Support configurable execution strategies for different arbitrage types.
- [x] Add/extend integration and unit tests for all arbitrage components.
- [x] Add/extend module-level and user-facing documentation.
- [x] Update `docs/IMPLEMENTATION_STATUS.md` with status and links.

**Feature-Specific TODOs:**

- [x] Multi-Exchange Order Book Aggregation (spot/futures, all supported exchanges)
- [x] Arbitrage Opportunity Detection (cross-exchange, triangular, futures basis)
- [x] Risk Management Framework (exposure limits, correlation checks, worst-case analysis)
- [x] Smart Execution Routing (latency-aware, fee-optimized)
- [x] Real-time Monitoring and Visualization
- [x] Configurable Arbitrage Strategies (parameters, thresholds, execution tactics)
- [x] Performance Metrics and Reporting (realized opportunities, missed opportunities, execution quality)

**Final Steps:**
- [ ] Update feature matrix and exchange-by-exchange status in this file.
- [x] Ensure all arbitrage components function correctly with test configurations.
- [x] Document any limitations, risks, or exchange-specific considerations. Current implementation focuses on cross-exchange spreads; triangular paths and fee-aware execution are still TODO.

---

## 🚧 TODO: Strategy Development Framework and Backtesting

> **Goal:** Implement a comprehensive framework for developing, testing, and deploying trading strategies. Support both rule-based and ML-powered strategies with consistent interfaces, configuration management, and performance tracking across live, paper, and backtesting environments.

**General Steps:**
- [x] Design a unified strategy abstraction with clear interfaces for inputs, outputs, and lifecycle events.
- [x] Implement configurable strategy parameters with type safety and validation.
- [x] Create a strategy registry and discovery mechanism.
- [x] Implement standard indicators and technical analysis tools.
- [x] Add support for rule-based, event-driven strategy definitions.
- [x] Implement ML model integration (loading, inference, feature extraction).
- [x] Create a backtest runner with performance metrics and visualization.
- [x] Add live/paper deployment capabilities with monitoring and control.
- [x] Implement A/B testing and strategy comparison tools.
- [x] Add/extend integration and unit tests for all strategy components.
- [x] Add/extend module-level and user-facing documentation.
- [x] Update `docs/IMPLEMENTATION_STATUS.md` with status and links.

**Feature-Specific TODOs:**

- [x] Strategy Interface Definition (inputs, outputs, events, lifecycle)
 - [x] Technical Analysis Library (indicators, patterns, signals)
- [x] ML Integration Framework (feature extraction, model loading, inference)
- [x] Strategy Configuration and Parameter Management
- [x] Backtest Runner and Performance Evaluation
- [x] Live/Paper Deployment and Monitoring
- [x] A/B Testing and Strategy Comparison
- [x] Documentation and Example Strategies

**Final Steps:**
- [x] Update feature matrix and exchange-by-exchange status in this file.
- [x] Ensure all strategy components function correctly with test strategies.
- [x] Document the strategy development workflow, best practices, and examples.

---

## 🚧 TODO: Advanced Risk Management Framework

> **Goal:** Implement a comprehensive risk management framework for trading activities across all supported exchanges and markets. Support position limits, drawdown controls, correlation-based exposure management, and automated risk mitigation actions with robust monitoring and alerting.

**General Steps:**
 - [x] Design a unified risk management abstraction with configurable rules and actions.
 - [x] Implement position and exposure tracking across exchanges and instruments.
 - [x] Create drawdown and loss limit controls with configurable thresholds.
 - [x] Implement correlation-based exposure management for related instruments.
 - [x] Add volatility-adjusted position sizing and risk scaling.
 - [x] Implement automated risk mitigation actions (partial/full closeouts, hedging).
 - [x] Create real-time risk dashboards and monitoring.
 - [x] Add alerting and notification for risk threshold violations.
 - [x] Implement stress testing and scenario analysis tools.
 - [x] Add/extend integration and unit tests for all risk management components.
 - [x] Add/extend module-level and user-facing documentation.
 - [x] Update `docs/IMPLEMENTATION_STATUS.md` with status and links.

**Feature-Specific TODOs:**

 - [x] Position and Exposure Tracking (multi-exchange, spot/futures)
 - [x] Drawdown and Loss Limit Controls
 - [x] Correlation-Based Exposure Management
 - [x] Automated Risk Mitigation Actions
 - [x] Volatility-Adjusted Position Sizing

 - [x] Real-time Risk Monitoring and Dashboards
 - [x] Alerting and Notification System
 - [x] Stress Testing and Scenario Analysis

**Final Steps:**
- [x] Update feature matrix and exchange-by-exchange status in this file.
- [x] Ensure all risk management components function correctly with test configurations.
- [x] Document the risk framework, configuration options, and best practices. See [RISK_FRAMEWORK.md](RISK_FRAMEWORK.md) for details.

---

## Market Making Engine

> **Goal:** Implement a high-performance market making engine for providing liquidity across all supported exchanges and markets. Support advanced features like inventory management, skew adjustment, spread optimization, and adverse selection mitigation with robust risk controls and performance tracking.

**General Steps:**
- [x] Design a unified market making abstraction with configurable parameters and strategies. See [MARKET_MAKING_ABSTRACTION.md](MARKET_MAKING_ABSTRACTION.md).
- [x] Implement efficient two-sided quote management (bid/ask placement, monitoring, adjustment).
- [x] Create inventory management and skew adjustment algorithms.
- [x] Implement spread optimization based on volatility, competition, and flow toxicity.
- [x] Add adverse selection detection and mitigation tactics.
- [x] Implement quote refresh and positioning strategies (layering, reactive, predictive).
- [x] Create performance tracking and PnL attribution (spread capture, inventory, funding).
- [x] Add risk controls and circuit breakers for market conditions and inventory extremes.
- [x] Implement visualization and monitoring of market making activities.
- [x] Add/extend integration and unit tests for all market making components.
- [x] Add/extend module-level and user-facing documentation.
- [x] Update `docs/IMPLEMENTATION_STATUS.md` with status and links.

**Feature-Specific TODOs:**

- [x] Two-Sided Quote Management (all exchanges, spot/futures)
- [x] Inventory Management and Skew Adjustment
- [x] Spread Optimization Algorithms
- [x] Adverse Selection Detection and Mitigation
- [x] Quote Refresh and Positioning Strategies
- [x] Performance Tracking and PnL Attribution
- [x] Risk Controls and Circuit Breakers
- [x] Visualization and Monitoring Tools

**Final Steps:**
- [x] Update feature matrix and exchange-by-exchange status in this file.
- [x] Ensure all market making components function correctly with test configurations.
- [x] Document the market making framework, parameters, and strategy examples. See [MARKET_MAKING_ENGINE.md](MARKET_MAKING_ENGINE.md) for details.

#
---

**This file is the single source of truth for the implementation status of all features and components in the jackbot project. All contributors must update this file when making changes to the codebase.**

---<|MERGE_RESOLUTION|>--- conflicted
+++ resolved
@@ -667,7 +667,6 @@
   - [x] Add/extend tests for all user WebSocket logic.
 
 - **Bitget**
-<<<<<<< HEAD
   - [x] Implement/refactor live trading adapter (spot/futures).
   - [x] Implement/refactor paper trading adapter (spot/futures).
   - [x] Add/extend tests for both.
@@ -678,16 +677,7 @@
   - [x] Implement/refactor paper trading adapter (spot/futures).
   - [x] Add/extend tests for both.
   - [x] Document unsupported features (stub only).
-=======
-  - [x] Implement authentication and connection management (spot/futures).
-  - [x] Implement event handling for balances, orders, and positions.
-  - [x] Add/extend tests for all user WebSocket logic.
-
-- **Bybit**
-  - [x] Implement authentication and connection management (spot/futures).
-  - [x] Implement event handling for balances, orders, and positions.
-  - [x] Add/extend tests for all user WebSocket logic.
->>>>>>> 937a4786
+
 
 - **Coinbase**
   - [x] Implement/refactor live trading adapter (spot/futures).
@@ -702,16 +692,10 @@
   - [x] Document unsupported features (stub only).
 
 - **Kucoin**
-<<<<<<< HEAD
-  - [x] Implement/refactor live trading adapter (spot/futures).
-  - [x] Implement/refactor paper trading adapter (spot/futures).
-  - [x] Add/extend tests for both.
-  - [x] Document unsupported features (stub only).
-=======
-  - [x] Implement authentication and connection management (spot/futures).
-  - [x] Implement event handling for balances, orders, and positions.
-  - [x] Add/extend tests for all user WebSocket logic.
->>>>>>> 937a4786
+  - [x] Implement/refactor live trading adapter (spot/futures).
+  - [x] Implement/refactor paper trading adapter (spot/futures).
+  - [x] Add/extend tests for both.
+  - [x] Document unsupported features (stub only).
 
 - **OKX**
   - [x] Implement/refactor live trading adapter (spot/futures).
@@ -720,7 +704,6 @@
   - [x] Document unsupported features (stub only).
 
 - **Hyperliquid**
-<<<<<<< HEAD
   - [x] Implement/refactor live trading adapter (spot/futures).
   - [x] Implement/refactor paper trading adapter (spot/futures).
   - [x] Add/extend tests for both.
@@ -743,26 +726,7 @@
   - [x] Implement/refactor paper trading adapter (spot/futures).
   - [x] Add/extend tests for both.
   - [x] Document unsupported features (stub only).
-=======
-  - [x] Implement authentication and connection management (spot/futures).
-  - [x] Implement event handling for balances, orders, and positions.
-  - [x] Add/extend tests for all user WebSocket logic.
-
-- **MEXC**
-  - [x] Implement authentication and connection management (spot/futures).
-  - [x] Implement event handling for balances, orders, and positions.
-  - [x] Add/extend tests for all user WebSocket logic.
-
-- **Gate.io**
-  - [x] Implement authentication and connection management (spot/futures).
-  - [x] Implement event handling for balances, orders, and positions.
-  - [x] Add/extend tests for all user WebSocket logic.
-
-- **Crypto.com**
-  - [x] Implement authentication and connection management (spot/futures).
-  - [x] Implement event handling for balances, orders, and positions.
-  - [x] Add/extend tests for all user WebSocket logic.
->>>>>>> 937a4786
+
 
 **Final Steps:**
 - [ ] Update feature matrix and exchange-by-exchange status in this file.
