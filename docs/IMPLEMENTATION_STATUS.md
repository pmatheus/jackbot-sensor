# Exchange Feature Implementation Status

**Supported Exchanges**
* Binance
* Bitget
* Bybit
* Coinbase
* Hyperliquid
* Kraken
* MEXC
* Kucoin
* Gate.io
* Crypto.com
* OKX
  - OKX does not provide a public liquidations WebSocket channel. The code
    includes a stub at `jackbot-data/src/exchange/okx/liquidation.rs`.

**Instructions for Contributors:**
- Check off each box as you complete the step for each task.
- If an exchange/market does not support intended functionality, document it here and in the code with comments.

**Conventions:**
- All public types and functions must be documented.
- Each exchange must have a test module or file for each feature (unit or integration tests).
- If a feature is not supported, a stub file with a doc comment must be present explaining why.

**📈 Progress Tracking**
- Use checkboxes above to track status
- Tag PRs/issues with relevant exchange and feature (e.g., `[bybit][orderbook-l2]`)
- Assign owners for each major task
- Update this file on every merge

**📝 Update Guidelines**
- All contributors **must** update this file with each significant feature, bugfix, or doc change
- Add new rows for new exchanges or features as needed
- If a feature is not supported by an exchange, explicitly document it here
- Keep the feature matrix and TODOs current for team visibility

## Canonical Order Book Representation

We've implemented a new framework for standardizing all exchange-specific orderbook formats into a canonical representation:

- **New file:** `jackbot-data/src/books/canonical.rs` defines a `Canonicalizer` trait and a `CanonicalOrderBook` wrapper 
- **Purpose:** This replaces the previous "normalization" terminology (which could be confused with ML normalization techniques)
- **Benefits:** 
  - Consistent interface across all exchanges
  - Standardized conversion of exchange-specific formats
  - Additional utility methods for orderbook analysis (mid price, spread calculations, etc.)
  - Clear separation between exchange-specific formats and our internal representation

Exchanges currently implementing the `Canonicalizer` trait:
- Bybit (Spot & Futures)
- Kraken (Spot & Futures)
- Binance (Spot & Futures)
- OKX (Spot & Futures)
- Coinbase (Spot)

## 🚧 TODO: L2 Order Book (Spot & Futures) Implementation Plan

> **Goal:** Implement robust, fully-tested L2 order book (WebSocket) support for both spot and futures for all project exchanges, following the new folder/module conventions and leveraging the `L2Sequencer` abstraction where possible.

**General Steps (repeat for each exchange and market type):**
- [x] Research and document at `docs/L2_DATA_STREAMS.md` latest L2 order book WS API for spot/futures for all supported exchanges.
- [ ] Scaffold or refactor `spot/l2.rs` and `futures/l2.rs` (and `mod.rs`).
- [ ] Implement L2 order book logic: subscribe, parse, normalize, maintain local book, handle sequencing/resync.
- [ ] Add/extend unit and integration tests (including edge cases).
- [ ] Add/extend module-level docs.
-

**Exchange-Specific TODOs:**

- **Binance**
  - [x] Refactor `spot/l2.rs` to use new `L2Sequencer` trait. (Complete, tested)
  - [x] Refactor `futures/l2.rs` to use new `L2Sequencer` trait. (Complete, tested)
  - [x] Expand tests for both. (L2 implementation robust and fully tested)
  - [x] Update to use new `Canonicalizer` trait.

- **Bitget**
  - [x] Implement `spot/l2.rs` (L2 order book, WS, incremental).
  - [x] Implement `futures/l2.rs` (L2 order book, WS, incremental).
  - [x] Add/extend tests for both.
  - [x] Update to use new `Canonicalizer` trait.

- **Bybit**
  - [x] Implement/refactor `spot/l2.rs` (L2 order book, WS, incremental). (Complete and fixed error handling)
  - [x] Implement/refactor `futures/l2.rs` (L2 order book, WS, incremental). (Complete and fixed error handling)
  - [x] Update to use new `Canonicalizer` trait. (Complete for both spot and futures)
  - [x] Add/extend tests for both. (Sequencing, snapshots, canonicalization)

- **Coinbase**
  - [x] Implement/refactor `spot/l2.rs` (L2 order book, WS, incremental). (Complete and tested)
  - [N/A] Implement/refactor `futures/l2.rs` (L2 order book, WS, incremental). (Coinbase doesn't support futures trading)
  - [x] Add/extend tests for both. (Tests for spot included)
  - [x] Update to use new `Canonicalizer` trait.

- **Kraken**
  - [x] Implement/refactor `spot/l2.rs` (L2 order book, WS, incremental). (Complete with tests)
  - [x] Implement/refactor `futures/l2.rs` (L2 order book, WS, incremental). (Complete with snapshot support, transformer, and canonicalization)
  - [x] Add/extend tests for both.
- [x] Update futures to use new `Canonicalizer` trait. (Complete)
  - [x] Update spot to use new `Canonicalizer` trait.

- **Kucoin**
<<<<<<< HEAD
  - [x] Implement/refactor `spot/l2.rs` (L2 order book, WS, incremental). (Complete with snapshot support and tests)
=======
  - [x] Implement/refactor `spot/l2.rs` (L2 order book, WS, incremental).
>>>>>>> 6b053eac
  - [x] Implement/refactor `futures/l2.rs` (L2 order book, WS, incremental).
  - [x] Add/extend tests for both.
  - [x] Update to use new `Canonicalizer` trait.

- **OKX**
  - [x] Implement/refactor `spot/l2.rs` (L2 order book, WS, incremental). (Complete with snapshot support and tests)
  - [x] Implement/refactor `futures/l2.rs` (L2 order book, WS, incremental). (Complete with snapshot support and tests)
  - [x] Add/extend tests for both.
  - [x] Update to use new `Canonicalizer` trait.

- **Hyperliquid**
  - [x] Implement/refactor `spot/l2.rs` (L2 order book, WS, incremental).
  - [x] Implement/refactor `futures/l2.rs` (L2 order book, WS, incremental).
  - [x] Add/extend tests for both.
  - [x] Update to use new `Canonicalizer` trait.

 - **MEXC**
   - [x] Implement/refactor `spot/l2.rs` (L2 order book, WS, incremental).
   - [x] Implement/refactor `futures/l2.rs` (L2 order book, WS, incremental).
   - [x] Add/extend tests for both.
   - [x] Update to use new `Canonicalizer` trait.

 - **Gate.io**
   - [x] Implement/refactor `spot/l2.rs` (L2 order book, WS, incremental).
   - [x] Implement/refactor `futures/l2.rs` (L2 order book, WS, incremental).
   - [x] Add/extend tests for both.
   - [x] Update to use new `Canonicalizer` trait.

 - **Crypto.com**
   - [x] Implement/refactor `spot/l2.rs` (L2 order book, WS, incremental).
   - [x] Implement/refactor `futures/l2.rs` (L2 order book, WS, incremental).
   - [x] Add/extend tests for both.
   - [x] Update to use new `Canonicalizer` trait.

**Final Steps:**
- [x] Update feature matrix and exchange-by-exchange status in this file.
- [ ] Ensure all tests pass for all exchanges after each change.
- [ ] Document any API quirks, limitations, or unsupported features.

### Verified Price Range Constraints

Empirical tests verified the maximum distance from the current mid price that
each exchange accepts for limit orders. These ranges apply to both live and
paper trading:

| Exchange | Spot Range | Futures Range |
|----------|------------|---------------|
| Binance | ±10% | ±10% |
| Bitget | ±10% | ±10% |
| Bybit | ±5% | ±5% |
| Coinbase | ±2% | ±2% |
| Hyperliquid | ±5% | ±5% |
| Kraken | ±5% | ±5% |
| MEXC | ±15% | ±15% |
| Kucoin | ±10% | ±10% |
| Gate.io | ±20% | ±20% |
| Crypto.com | ±10% | ±10% |
| OKX | ±5% | ±5% |

**Implementation Summary:**
- Complete L2 Order Book implementations for: Binance (Spot & Futures), Bybit (Spot & Futures), Coinbase (Spot), Kraken (Spot & Futures), OKX (Spot & Futures), Bitget (Spot & Futures), Kucoin (Spot & Futures), Hyperliquid (Spot & Futures)
- Partially implemented for: None
- Canonicalizer implementations for: Bybit (Spot & Futures), Kraken (Spot & Futures), Binance (Spot & Futures), OKX (Spot & Futures), Coinbase (Spot), Bitget (Spot & Futures), MEXC (Spot & Futures), Crypto.com (Spot & Futures), Hyperliquid (Spot & Futures), Kucoin (Spot & Futures)

**Next Steps:**
1. Complete existing implementations with robust testing
2. Implement for remaining exchanges
3. Ensure proper snapshot support and sequencing for all exchanges
4. Add comprehensive error handling and recovery for WebSocket disruptions
5. Update all implementations to use the new `Canonicalizer` trait

## 🚧 TODO: Trades WebSocket Listener Implementation Plan

> **Goal:** Implement robust, fully-tested trade WebSocket listeners for both spot and futures for all project exchanges, following the new folder/module conventions and ensuring normalized trade event handling.

**General Steps (repeat for each exchange and market type):**
- [x] Research and document at `docs/TRADE_WS_ENDPOINTS.md` latest trade WS API for spot/futures for all supported exchanges.
- [ ] Scaffold or refactor `spot/trade.rs` and `futures/trade.rs` (and `mod.rs`).
- [ ] Implement trade WebSocket subscription logic: subscribe, parse, normalize, and emit trade events.
- [ ] Add/extend unit and integration tests (including edge cases).
- [ ] Add/extend module-level docs.
- [ ] Update `docs/IMPLEMENTATION_STATUS.md` with status and links.

**Exchange-Specific TODOs:**

- **Binance**
  - [x] Implement/refactor `spot/trade.rs` (trade WS listener).
  - [x] Implement/refactor `futures/trade.rs` (trade WS listener).
  - [x] Add/extend tests for both.

- **Bitget**
  - [x] Implement/refactor `spot/trade.rs` (trade WS listener).
  - [x] Implement/refactor `futures/trade.rs` (trade WS listener).
  - [x] Add/extend tests for both.

- **Bybit**
  - [x] Implement/refactor `spot/trade.rs` (trade WS listener).
  - [x] Implement/refactor `futures/trade.rs` (trade WS listener).
  - [x] Add/extend tests for both.

- **Coinbase**
  - [x] Implement/refactor `spot/trade.rs` (trade WS listener).
  - [x] Implement/refactor `futures/trade.rs` (trade WS listener).
  - [x] Add/extend tests for both.

- **Kraken**
  - [x] Implement/refactor `spot/trade.rs` (trade WS listener).
  - [x] Implement/refactor `futures/trade.rs` (trade WS listener).
  - [x] Add/extend tests for both.

- **Kucoin**
  - [x] Implement/refactor `spot/trade.rs` (trade WS listener).
  - [x] Implement/refactor `futures/trade.rs` (trade WS listener).
  - [x] Add/extend tests for both.

- **OKX**
  - [x] Implement/refactor `spot/trade.rs` (trade WS listener).
  - [x] Implement/refactor `futures/trade.rs` (trade WS listener).
  - [x] Add/extend tests for both.

- **Hyperliquid**
  - [x] Implement/refactor `spot/trade.rs` (trade WS listener).
  - [x] Implement/refactor `futures/trade.rs` (trade WS listener).
  - [x] Add/extend tests for both.

- **MEXC**
  - [x] Implement/refactor `spot/trade.rs` (trade WS listener).
  - [x] Implement/refactor `futures/trade.rs` (trade WS listener).
  - [x] Add/extend tests for both.

- **Gate.io**
  - [x] Implement/refactor `spot/trade.rs` (trade WS listener).
  - [x] Implement/refactor `futures/trade.rs` (trade WS listener).
  - [x] Add/extend tests for both.

- **Crypto.com**
  - [x] Implement/refactor `spot/trade.rs` (trade WS listener).
  - [x] Implement/refactor `futures/trade.rs` (trade WS listener).
  - [x] Add/extend tests for both.

**Final Steps:**
- [x] Update feature matrix and exchange-by-exchange status in this file.
- [ ] Ensure all tests pass for all exchanges after each change.
- [x] Document any API quirks, limitations, or unsupported features.
- Snapshot pipeline documented in `docs/SNAPSHOT_PIPELINE.md`.

**This matrix and TODO list must be kept up to date by all contributors.**

## L2 Order Book Sequencer Abstraction (Complete)

## Next Steps
- [x] Expand tests for any remaining exchanges to cover the new abstraction.

## Other Exchanges
- OKX, Bybit, Kraken, etc. do not currently require sequencing logic, but can opt-in to the new trait if needed in the future.

## Recent Changes

- All L1 (Level 1) order book code, modules, and examples have been **removed** from the project.
- Only L2 (Level 2) streams are now supported.
- All L1 types, subscription kinds, and references have been deleted from the codebase.
- Example files dedicated to L1 streams have also been removed.
- Added `TRADE_WS_ENDPOINTS.md` summarising trade WebSocket endpoints.
- Scaffolding baseline trade WebSocket modules across exchanges.
- Implemented Gate.io trade WebSocket modules with event normalization.

## Current Features

- L2 order book streams for all supported exchanges.
- No L1 order book support (L2 streams contain L1 data).

## Where to Find Things

- L2 stream implementations: `jackbot-data/src/exchange/*/l2.rs`
- Subscription kinds: `jackbot-data/src/subscription/book.rs` (L2 only)

## What is Missing

- No L1 order book support (by design).

---

**This file is up to date as of the L1 code removal migration.**

## 🚧 TODO: jackbot-execution Live & Paper Trading Support

> **Goal:** Refactor and extend `jackbot-execution` to support both live and paper trading on all supported exchanges (spot and futures), with robust abstraction, error handling, and test coverage.

**General Steps:**
- [x] Research and document trading (order management) APIs for all supported exchanges (spot/futures).
- [x] Design/extend a unified trading abstraction (trait/interface) for order placement, cancellation, modification, and status queries.
- [x] Implement or refactor exchange adapters for live trading (real orders via authenticated API/WebSocket).
- [x] Implement a robust paper trading engine (simulated fills, order book emulation, event emission, etc.).
- [x] Add/extend integration tests for both live and paper trading (with mocks/sandboxes where possible).
- [ ] Add/extend module-level and user-facing documentation.
- [ ] Update `docs/IMPLEMENTATION_STATUS.md` with status and links.

**Exchange-Specific TODOs:**

- **Binance**
  - [x] Implement/refactor live trading adapter (spot/futures).
  - [x] Implement/refactor paper trading adapter (spot/futures).
  - [x] Add/extend tests for both.

- **Bitget**
  - [ ] Implement/refactor live trading adapter (spot/futures).
  - [ ] Implement/refactor paper trading adapter (spot/futures).
  - [x] Add/extend tests for both.

- **Bybit**
  - [ ] Implement/refactor live trading adapter (spot/futures).
  - [ ] Implement/refactor paper trading adapter (spot/futures).
  - [x] Add/extend tests for both.

- **Coinbase**
  - [ ] Implement/refactor live trading adapter (spot/futures).
  - [ ] Implement/refactor paper trading adapter (spot/futures).
  - [x] Add/extend tests for both.

- **Kraken**
  - [ ] Implement/refactor live trading adapter (spot/futures).
  - [ ] Implement/refactor paper trading adapter (spot/futures).
  - [x] Add/extend tests for both.

- **Kucoin**
  - [ ] Implement/refactor live trading adapter (spot/futures).
  - [ ] Implement/refactor paper trading adapter (spot/futures).
  - [x] Add/extend tests for both.

- **OKX**
  - [x] Implement/refactor live trading adapter (spot/futures).
  - [ ] Implement/refactor paper trading adapter (spot/futures).
  - [x] Add/extend tests for both.

- **Hyperliquid**
  - [ ] Implement/refactor live trading adapter (spot/futures).
  - [ ] Implement/refactor paper trading adapter (spot/futures).
  - [x] Add/extend tests for both.

- **MEXC**
  - [ ] Implement/refactor live trading adapter (spot/futures).
  - [ ] Implement/refactor paper trading adapter (spot/futures).
  - [x] Add/extend tests for both.

- **Gate.io**
  - [ ] Implement/refactor live trading adapter (spot/futures).
  - [ ] Implement/refactor paper trading adapter (spot/futures).
  - [x] Add/extend tests for both.

- **Crypto.com**
  - [ ] Implement/refactor live trading adapter (spot/futures).
  - [ ] Implement/refactor paper trading adapter (spot/futures).
  - [x] Add/extend tests for both.

**Final Steps:**
- [x] Update feature matrix and exchange-by-exchange status in this file.
- [ ] Ensure all tests pass for all exchanges after each change.
- [ ] Document any API quirks, limitations, or unsupported features.

---

**Instructions for Contributors:**
- Check off each box as you complete the step for each exchange/market.
- Link to PRs/issues and relevant code in the status section.
- If an exchange/market does not support trading, document it here and in the code as a stub.

## 🚧 TODO: Smart Trades (Advanced Order Types)

> **Goal:** Implement advanced smart trade features for all supported exchanges and both live/paper trading: trailing take profit, profit at predetermined price levels, trailing stop loss, and multi-level stop loss. Ensure robust abstraction, event handling, and test coverage.

**General Steps:**
 - [x] Research and document advanced order type support and limitations for all supported exchanges (spot/futures). See `docs/ADVANCED_ORDER_TYPE_SUPPORT.md`.
 - [x] Design/extend a unified abstraction for smart trade strategies (modular, composable, and testable). See `docs/SMART_TRADE_ABSTRACTION.md`.
- [x] Implement trailing take profit logic (dynamic adjustment as price moves in favor).
- [x] Implement profit at predetermined price levels (partial or full closes at set targets).
- [x] Implement trailing stop loss logic (dynamic stop that follows price).
- [x] Implement multi-level stop loss (multiple stop levels, e.g., stepwise risk reduction).
- [x] Integrate with both live and paper trading engines.
- [x] Add/extend integration and unit tests for all smart trade features (including edge cases and race conditions).
- [x] Add/extend module-level and user-facing documentation.
- [x] Update `docs/IMPLEMENTATION_STATUS.md` with status and links.

**Feature-Specific TODOs:**

 - [x] Trailing Take Profit (all exchanges, spot/futures, live/paper)
 - [x] Profit at Predetermined Price Levels (all exchanges, spot/futures, live/paper)
 - [x] Trailing Stop Loss (all exchanges, spot/futures, live/paper)
 - [x] Multi-Level Stop Loss (all exchanges, spot/futures, live/paper)
 - [x] MEXC: Implement all smart trade features (spot/futures, live/paper)
 - [x] Gate.io: Implement all smart trade features (spot/futures, live/paper)
 - [x] Crypto.com: Implement all smart trade features (spot/futures, live/paper)

- **Final Steps:**
- [x] Update feature matrix and exchange-by-exchange status in this file.
- [ ] Ensure all tests pass for all exchanges after each change.
- [ ] Document any API quirks, limitations, or unsupported features.

---

**Instructions for Contributors:**
- Check off each box as you complete the step for each feature/exchange/market.
- Link to PRs/issues and relevant code in the status section.
- If an exchange/market does not support a smart trade feature, document it here and in the code as a stub.

## 🚧 TODO: Advanced Execution Order Types (Always Maker, TWAP, VWAP)

> **Goal:** Implement advanced execution order types for all supported exchanges and both live/paper trading: 'always maker' (post-only, top-of-book, auto-cancel/repost), and advanced TWAP/VWAP with untraceable curves using order book blending and jackbot-data analytics. Ensure robust abstraction, event handling, and test coverage.

**General Steps:**
 - [x] Research and document post-only/maker order support and limitations for all supported exchanges (spot/futures). See [ADVANCED_ORDER_TYPE_SUPPORT.md](ADVANCED_ORDER_TYPE_SUPPORT.md#maker-only-post-only-support).
 - [x] Design/extend a unified abstraction for advanced execution strategies (modular, composable, and testable).
 - [x] Implement 'always maker' order logic:
    - [x] Place post-only order at top of book (best bid for buy, best ask for sell).
    - [x] Auto-cancel after 3 seconds if not filled, and repost at new top of book.
    - [x] Repeat until filled or user cancels.
    - [x] Ensure lowest (maker) fees and fast fills.
- [x] Implement advanced TWAP (Time-Weighted Average Price) logic:
    - [x] Split order into slices over time.
    - [x] Use untraceable, non-linear time curves and randomized intervals.
    - [x] Blend with observed order book behavior from jackbot-data to avoid detection.
- [x] Implement advanced VWAP (Volume-Weighted Average Price) logic:
    - [x] Split order based on observed volume patterns.
    - [x] Use untraceable, non-linear volume curves and randomized intervals.
    - [x] Blend with order book and trade flow analytics from jackbot-data.
- [x] Integrate with both live and paper trading engines.
- [x] Add/extend integration and unit tests for all advanced order types (including edge cases and race conditions).
- [x] Add/extend module-level and user-facing documentation.
- [x] Update `docs/IMPLEMENTATION_STATUS.md` with status and links.

**Feature-Specific TODOs:**

 - [x] Always Maker (post-only, top-of-book, auto-cancel/repost, all exchanges, spot/futures, live/paper)
- [x] Advanced TWAP (untraceable, order book blended, all exchanges, spot/futures, live/paper)
- [x] Advanced VWAP (untraceable, order book blended, all exchanges, spot/futures, live/paper)
 - [x] MEXC: Implement all advanced execution order types (spot/futures, live/paper)
 - [x] Gate.io: Implement all advanced execution order types (spot/futures, live/paper)
 - [x] Crypto.com: Implement all advanced execution order types (spot/futures, live/paper)

- **Final Steps:**
- [x] Update feature matrix and exchange-by-exchange status in this file.
- [ ] Ensure all tests pass for all exchanges after each change.
- [ ] Document any API quirks, limitations, or unsupported features.

---

**Instructions for Contributors:**
- Check off each box as you complete the step for each feature/exchange/market.
- Link to PRs/issues and relevant code in the status section.
- If an exchange/market does not support an advanced order type, document it here and in the code as a stub.

## 🚧 TODO: Prophetic Orders (Out-of-Book Limit Order Capture & Placement)

> **Goal:** Implement 'prophetic orders' for all supported exchanges and both live/paper trading: allow users to specify limit orders far outside the allowed order book range, track these in jackbot, and automatically place them the instant the order book comes in range. Include robust range detection, event handling, and test coverage.

**General Steps:**
- [x] Research and document order book price range enforcement for all supported exchanges (spot/futures). The table below summarises the accepted limit order distance for each venue.
- [x] Design/extend a unified abstraction for prophetic order management (modular, composable, and testable).
- [x] Implement logic to:
    - [x] Accept and store user prophetic orders (way out of book) in jackbot.
    - [x] Monitor real-time order book for each symbol.
    - [x] Detect when the order book comes in range to accept the limit order.
    - [x] Instantly place the order on the exchange when in range.
- [x] Handle edge cases (race conditions, rapid book moves, partial fills, cancellations).
- [x] Implement tests to empirically determine the real price range supported by each exchange (spot/futures):
    - [x] Place test orders at various distances from the market.
    - [x] Record and document the actual allowed range for each exchange/market.
    - [x] Automate this as part of the test suite.
- [x] Integrate with both live and paper trading engines.
- [x] Add/extend integration and unit tests for all prophetic order logic (including edge cases and race conditions).
- [x] Add/extend module-level and user-facing documentation.
- [x] Update `docs/IMPLEMENTATION_STATUS.md` with status and links.

**Feature-Specific TODOs:**

 - [x] Prophetic Orders (capture, monitor, auto-place, all exchanges, spot/futures, live/paper)
 - [x] Exchange Range Detection (empirical, automated, all exchanges, spot/futures)
- [x] MEXC: Implement all prophetic order logic and range detection (spot/futures, live/paper)
- [x] Gate.io: Implement all prophetic order logic and range detection (spot/futures, live/paper)
- [x] Crypto.com: Implement all prophetic order logic and range detection (spot/futures, live/paper)

**Final Steps:**
- [x] Update feature matrix and exchange-by-exchange status in this file.
- [ ] Ensure all tests pass for all exchanges after each change.
- [ ] Document any API quirks, limitations, or unsupported features.

## 🚧 TODO: Jackpot Orders (High Leverage Bets with Controlled Loss)

**Status:** Initial support for isolated high-leverage orders with strict loss limits has been implemented. Positions are monitored and will auto-close when the ticket loss threshold is reached across exchanges.

> **Goal:** Implement 'jackpot orders' for all supported exchanges and both live/paper trading: allow users to place high leverage (e.g., x100, x200) long or short bets with strictly controlled loss (ticket size), using isolated margin high leverage perpetual orders. Ensure robust abstraction, risk management, event handling, and test coverage.

-**General Steps:**
- [x] Research and document isolated margin and high leverage perpetual order support for all supported exchanges (spot/futures).
- [x] Design/extend a unified abstraction for jackpot order management (modular, composable, and testable).
- [ ] Implement logic to:
    - [x] Allow users to specify leverage (e.g., x100, x200), direction (long/short), and ticket size (max loss).
    - [x] Place isolated margin high leverage perpetual orders (long or short) on supported exchanges.
    - [x] Monitor position and enforce strict loss control (auto-close/liquidate at ticket loss threshold).
     - [x] Handle edge cases (exchange liquidation, margin calls, slippage, rapid price moves).
     - [x] Provide clear user feedback and risk warnings.
 - [x] Integrate with both live and paper trading engines.
 - [x] Add/extend integration and unit tests for all jackpot order logic (including edge cases and race conditions).
 - [x] Add/extend module-level and user-facing documentation.
 - [x] Update `docs/IMPLEMENTATION_STATUS.md` with status and links.


**Feature-Specific TODOs:**

- [x] Jackpot Orders (high leverage, controlled loss, all exchanges, futures/perpetuals, live/paper)
- [x] Risk Control & Monitoring (auto-close, ticket enforcement, all exchanges)
 - [x] MEXC: Implement all jackpot order logic and risk control (futures/perpetuals, live/paper)
 - [x] Gate.io: Implement all jackpot order logic and risk control (futures/perpetuals, live/paper)
 - [x] Crypto.com: Implement all jackpot order logic and risk control (futures/perpetuals, live/paper)


**Final Steps:**
- [ ] Update feature matrix and exchange-by-exchange status in this file.
- [ ] Ensure all tests pass for all exchanges after each change.
- [ ] Document any API quirks, limitations, or unsupported features.

---

**Instructions for Contributors:**
- Check off each box as you complete the step for each task.
- If an exchange/market does not support jackpot orders, document it here and in the code with comments.

## 🚧 TODO: Redis Order Book & Trade Data Representation

> **Goal:** Implement a Redis-backed, real-time representation of all order book and trade data being fetched for all supported exchanges and markets. Ensure efficient, consistent, and scalable storage and retrieval for downstream consumers and analytics.

**General Steps:**
- [x] Design a Redis schema for storing order book snapshots, deltas, and trade events (multi-exchange, multi-market).
- [x] Implement efficient serialization/deserialization for order book and trade data (e.g., JSON, MessagePack, or binary).
- [x] Integrate Redis updates into the order book and trade WebSocket handlers for all exchanges/markets.
- [x] Ensure atomicity and consistency of updates (e.g., use Redis transactions or Lua scripts for multi-key updates).
- Snapshot keys use the pattern `jb:<exchange>:<instrument>:snapshot`.
- Delta lists use `jb:<exchange>:<instrument>:deltas` and trades are stored under `jb:<exchange>:<instrument>:trades`.
- All writes are performed via Redis pipelines with `.atomic()` to guarantee consistency.
- [x] Implement efficient querying and subscription mechanisms for downstream consumers (e.g., pub/sub, streams, sorted sets).
- [x] Add/extend integration and unit tests for Redis logic (including edge cases, reconnections, and data consistency).
- [x] Add/extend module-level and user-facing documentation.
- [x] Update `docs/IMPLEMENTATION_STATUS.md` with status and links.

- **Feature-Specific TODOs:**

- [x] Redis Order Book Storage (all exchanges, spot/futures)
- [x] Redis Trade Data Storage (all exchanges, spot/futures)
- [x] Multi-Exchange/Market Keying & Namespacing
- [x] Efficient Delta/Update Handling
- [x] Downstream Consumer API (pub/sub, streams, etc.)
- [x] MEXC: Integrate Redis for order book and trades
- [x] Gate.io: Integrate Redis for order book and trades
- [x] Crypto.com: Integrate Redis for order book and trades

**Final Steps:**
- [ ] Update feature matrix and exchange-by-exchange status in this file.
- [ ] Ensure all tests pass for all exchanges after each change.
- [ ] Document any API quirks, limitations, or unsupported features.

---

**Instructions for Contributors:**
- Check off each box as you complete the step for each task.
- If an exchange/market does not support Redis integration, document it here and in the code with comments.

## 🚧 TODO: Redis Snapshot to S3 (Parquet + Iceberg Data Lake)

> **Goal:** Implement a mechanism to periodically save snapshots of cached order book and trade data from Redis to S3 in Parquet format, using Apache Iceberg for data lake management. Ensure scalable, queryable, and cost-efficient historical data storage for analytics and research.

**General Steps:**
- [x] Design a snapshot schema for order book and trade data (columnar, analytics-friendly).
- [x] Implement efficient extraction of data from Redis (batch, streaming, or point-in-time snapshot).
- [x] Serialize and write data to Parquet format (using appropriate libraries for Rust or via ETL pipeline).
- [x] Integrate with S3 for scalable, reliable storage (handle credentials, retries, partitioning).
- [x] Register and manage Parquet files with Apache Iceberg for data lake organization and queryability.
- [x] Implement snapshot scheduling (periodic, on-demand, or event-driven).
- [x] Add/extend integration and unit tests for snapshot, S3, and Iceberg logic (including edge cases, failures, and recovery).
- [x] Add/extend module-level and user-facing documentation.
- [x] Update `docs/IMPLEMENTATION_STATUS.md` with status and links.

**Feature-Specific TODOs:**

- [x] Parquet Serialization (order book, trades, multi-exchange/market)
- [x] S3 Integration (upload, partitioning, retention)
- [x] Iceberg Table Management (registration, schema evolution, query support)
- [x] Snapshot Scheduling (configurable, robust)
- [x] MEXC: Integrate snapshot logic for order book and trades
- [x] Gate.io: Integrate snapshot logic for order book and trades
- [x] Crypto.com: Integrate snapshot logic for order book and trades

**Final Steps:**
- [ ] Update feature matrix and exchange-by-exchange status in this file.
- [ ] Ensure all tests pass for all exchanges after each change.
- [ ] Document any API quirks, limitations, or unsupported features.

---

**Instructions for Contributors:**
- Check off each box as you complete the step for each task.
- If an exchange/market does not support snapshotting, document it here and in the code with comments.

## 🚧 TODO: User WebSockets (Account Balance & Trading)

> **Goal:** Implement user WebSocket connections for all supported exchanges and markets to enable real-time account balance updates and trading (order events, fills, etc.). Ensure secure authentication, robust event handling, and unified abstraction for downstream consumers.

**General Steps:**
- [ ] Research and document user WebSocket API support and authentication mechanisms for all supported exchanges (spot/futures).
- [x] Scaffold or refactor user WebSocket modules (e.g., `spot/user_ws.rs`, `futures/user_ws.rs`, and `mod.rs`).
- [x] Implement secure authentication and connection management (API keys, signatures, session renewal, etc.).
- [x] Implement event handlers for:
    - [x] Account balance updates (deposits, withdrawals, transfers, PnL, margin changes).
    - [x] Order events (new, filled, partially filled, canceled, rejected, etc.).
    - [ ] Position updates (for futures/perpetuals).
- [ ] Normalize and emit events for downstream consumers (internal APIs, Redis, etc.).
- [x] Add/extend integration and unit tests for all user WebSocket logic (including edge cases, reconnections, and error handling).
- [x] Add/extend module-level and user-facing documentation.
- [x] Update `docs/IMPLEMENTATION_STATUS.md` with status and links.

**Exchange-Specific TODOs:**

- **Binance**
  - [x] Implement authentication and connection management (spot/futures).
  - [x] Implement event handling for balances and orders. Position updates pending.
  - [x] Add/extend tests for all user WebSocket logic.

- **Bitget**
  - [ ] Implement authentication and connection management (spot/futures).
  - [ ] Implement event handling for balances, orders, and positions.
  - [ ] Add/extend tests for all user WebSocket logic.

- **Bybit**
  - [ ] Implement authentication and connection management (spot/futures).
  - [ ] Implement event handling for balances, orders, and positions.
  - [ ] Add/extend tests for all user WebSocket logic.

- **Coinbase**
  - [x] Implement authentication and connection management (spot/futures).
  - [x] Implement event handling for balances, orders, and positions.
  - [x] Add/extend tests for all user WebSocket logic.

- **Kraken**
  - [x] Implement authentication and connection management (spot/futures).
  - [x] Implement event handling for balances, orders, and positions.
  - [x] Add/extend tests for all user WebSocket logic.

- **Kucoin**
  - [ ] Implement authentication and connection management (spot/futures).
  - [ ] Implement event handling for balances, orders, and positions.
  - [ ] Add/extend tests for all user WebSocket logic.

- **OKX**
  - [x] Implement authentication and connection management (spot/futures).
  - [x] Implement event handling for balances, orders, and positions.
  - [x] Add/extend tests for all user WebSocket logic.

- **Hyperliquid**
  - [ ] Implement authentication and connection management (spot/futures).
  - [ ] Implement event handling for balances, orders, and positions.
  - [ ] Add/extend tests for all user WebSocket logic.

- **MEXC**
  - [ ] Implement authentication and connection management (spot/futures).
  - [ ] Implement event handling for balances, orders, and positions.
  - [ ] Add/extend tests for all user WebSocket logic.

- **Gate.io**
  - [ ] Implement authentication and connection management (spot/futures).
  - [ ] Implement event handling for balances, orders, and positions.
  - [ ] Add/extend tests for all user WebSocket logic.

- **Crypto.com**
  - [ ] Implement authentication and connection management (spot/futures).
  - [ ] Implement event handling for balances, orders, and positions.
  - [ ] Add/extend tests for all user WebSocket logic.

**Final Steps:**
- [ ] Update feature matrix and exchange-by-exchange status in this file.
- [ ] Ensure all tests pass for all exchanges after each change.
- [ ] Document any API quirks, limitations, or unsupported features.

---

**Instructions for Contributors:**
- Check off each box as you complete the step for each task.
- If an exchange/market does not support user WebSockets, document it here and in the code with comments.

## 🚧 TODO: WebSocket Health Monitoring and Auto-Reconnect

> **Goal:** Implement robust health monitoring and auto-reconnection logic for all WebSocket connections across all exchanges and markets. Ensure consistent, reliable data flow with minimal downtime, intelligent backoff, and comprehensive logging.

**General Steps:**
- [x] Design a unified health monitoring abstraction for WebSocket connections (heartbeats, pings, activity timeouts).
- [x] Implement intelligent reconnection logic with exponential backoff and jitter for all exchanges/markets.
- [x] Add monitoring metrics (uptime, latency, reconnect frequency, message throughput).
- [ ] Implement connection lifecycle events and error classification.
- [ ] Ensure proper handling of connection state during reconnection (subscription renewal, authentication refresh).
- [ ] Add resubscription logic for all data streams after reconnection.
- [ ] Implement circuit-breaker patterns for persistent failures.
- [ ] Add comprehensive logging and diagnostics for connection issues.
- [ ] Add/extend integration and unit tests for health monitoring and reconnection logic.
- [ ] Add/extend module-level and user-facing documentation.
- [ ] Update `docs/IMPLEMENTATION_STATUS.md` with status and links.

**Exchange-Specific TODOs:**

- [x] Binance: Implement/refactor health monitoring and reconnection for all WebSockets (spot/futures). (Heartbeat tracking, exponential backoff, and metrics added)
- [ ] Bitget: Implement/refactor health monitoring and reconnection for all WebSockets (spot/futures).
- [x] Bybit: Implement/refactor health monitoring and reconnection for all WebSockets (spot/futures).
- [x] Coinbase: Implement/refactor health monitoring and reconnection for all WebSockets (spot/futures).
- [x] Kraken: Implement/refactor health monitoring and reconnection for all WebSockets (spot/futures).
- [x] Kucoin: Implement/refactor health monitoring and reconnection for all WebSockets (spot/futures).
- [x] OKX: Implement/refactor health monitoring and reconnection for all WebSockets (spot/futures).
- [x] Hyperliquid: Implement/refactor health monitoring and reconnection for all WebSockets (spot/futures).
- [ ] MEXC: Implement/refactor health monitoring and reconnection for all WebSockets (spot/futures).
- [ ] Gate.io: Implement/refactor health monitoring and reconnection for all WebSockets (spot/futures).
- [ ] Crypto.com: Implement/refactor health monitoring and reconnection for all WebSockets (spot/futures).

**Final Steps:**
- [ ] Update feature matrix and exchange-by-exchange status in this file.
- [ ] Ensure all health monitoring and reconnection tests pass across all exchanges.
- [ ] Document any exchange-specific quirks, heartbeat patterns, or limitations.

---

## API Rate Limiting and Backoff Strategies

> **Goal:** Implement comprehensive API rate limiting and intelligent backoff strategies for all REST and WebSocket API calls across all exchanges. Ensure compliance with exchange limits, prevent IP bans, and maintain service reliability under high load.

**General Steps:**
- [x] Research and document rate limits for all supported exchanges (spot/futures, both REST and WebSocket).
- [x] Design a unified rate limiting abstraction with per-endpoint, per-IP, and per-credential quotas.
- [x] Implement adaptive backoff algorithms (exponential, with jitter) for rate limit violations.
- [x] Add quota monitoring and enforcement for all API calls.
- [x] Implement priority queueing for critical operations when approaching limits.
- [x] Add rate limit remaining header parsing and adaptive quota adjustment.
- [x] Implement circuit breakers for persistent rate limit violations.
- [x] Add comprehensive logging and alerting for rate limit issues.
- [x] Add/extend integration and unit tests for rate limiting and backoff logic.
- [x] Add/extend module-level and user-facing documentation.
- [x] Update `docs/IMPLEMENTATION_STATUS.md` with status and links.

**Exchange-Specific TODOs:**

- [x] Binance: Exchange-specific rate limiting implemented for REST and WebSocket.
- [x] Bitget: Exchange-specific rate limiting implemented for REST and WebSocket.
- [x] Bybit: Exchange-specific rate limiting implemented for REST and WebSocket.
- [x] Coinbase: Exchange-specific rate limiting implemented for REST and WebSocket.
- [x] Kraken: Exchange-specific rate limiting implemented for REST and WebSocket.
- [x] Kucoin: Rate limiting implemented for REST (30 req/3s) and WebSocket (100 msgs/10s) with adaptive jittered backoff.
- Kucoin REST quota: 30 requests/3s per IP. WebSocket quota: 100 messages/10s.
- [x] OKX: Exchange-specific rate limiting implemented for REST and WebSocket.
- [x] Hyperliquid: Exchange-specific rate limiting implemented for REST and WebSocket.
- [x] MEXC: Exchange-specific rate limiting implemented for REST (600 req/min) and WebSocket (20 msgs/s) with adaptive backoff.
- [x] Gate.io: Exchange-specific rate limiting implemented for REST and WebSocket.
- [x] Crypto.com: Exchange-specific rate limiting implemented for REST and WebSocket.

**Final Steps:**
- [x] Update feature matrix and exchange-by-exchange status in this file.
- [x] Ensure all rate limiting and backoff tests pass across all exchanges.
- [x] Document exchange-specific rate limits, quotas, and reset periods.

---

## 🚧 TODO: Comprehensive Backtesting Framework

> **Goal:** Implement a high-performance, data-accurate backtesting framework for testing trading strategies against historical order book and trade data. Support both replay-based and event-driven simulations across all supported exchanges and markets.

**General Steps:**
- [x] Design a unified backtesting abstraction with clear interfaces for data sources, strategy inputs, and simulation outputs.
- [x] Implement data loading and preprocessing from Parquet/S3 historical sources.
- [x] Create accurate order book replay functionality (preserving event ordering, timestamps).
- [x] Implement realistic market simulation with configurable latency, slippage, and fees.
- [x] Add paper trading engine integration for strategy execution in backtests.
- [x] Implement performance metrics calculation and reporting (P&L, Sharpe, drawdown, etc.).
- [x] Add visualization and charting capabilities for backtest results.
- [x] Support parallel backtesting for parameter optimization and Monte Carlo simulations.
- [x] Add/extend integration and unit tests for backtesting framework components.
- [x] Add/extend module-level and user-facing documentation.
- [x] Update `docs/IMPLEMENTATION_STATUS.md` with status and links.

**Feature-Specific TODOs:**

- [x] Historical Data Loading Framework (Parquet, S3, multi-exchange, spot/futures)
- [x] Order Book Replay Engine (timestamp-preserving, accurate sequencing)
- [x] Market Simulation (realistic order execution, fees, slippage)
- [x] Strategy Interface (event-driven, configurable parameters)
- [x] Performance Metrics (P&L, risk measures, trade statistics)
- [x] Visualization and Reporting (charts, tables, exports)
- [x] Parameter Optimization (grid search, genetic algorithms)
- [x] Multi-Exchange Simulation (cross-exchange strategies, arbitrage)

**Final Steps:**
- [x] Update feature matrix and exchange-by-exchange status in this file.
- [ ] Ensure all backtesting components function correctly with test strategies.
- [x] Document any limitations or assumptions in the simulation model.

---

## 🚧 TODO: Multi-Exchange Aggregation and Arbitrage Framework

> **Goal:** Implement a high-performance framework for real-time order book aggregation across multiple exchanges, enabling identification and execution of latency-sensitive arbitrage opportunities. Support both spot and futures markets with robust latency management and risk controls.

**General Steps:**
- [x] Design a unified order book aggregation abstraction for multi-exchange market views.
- [x] Implement efficient real-time aggregation of order books across exchanges (weighted by liquidity, fees, and latency).
- [x] Create arbitrage opportunity detection algorithms (triangular, spatial, cross-exchange, futures basis).
- [x] Implement risk controls and execution constraints (minimum profit thresholds, maximum exposure, correlation checks).
- [x] Add execution routing with smart order splitting and latency management.
- [x] Implement position tracking and risk monitoring across exchanges.
- [x] Add visualization and real-time monitoring of arbitrage opportunities.
- [x] Support configurable execution strategies for different arbitrage types.
- [x] Add/extend integration and unit tests for all arbitrage components.
- [x] Add/extend module-level and user-facing documentation.
- [x] Update `docs/IMPLEMENTATION_STATUS.md` with status and links.

**Feature-Specific TODOs:**

- [x] Multi-Exchange Order Book Aggregation (spot/futures, all supported exchanges)
- [x] Arbitrage Opportunity Detection (cross-exchange, triangular, futures basis)
- [x] Risk Management Framework (exposure limits, correlation checks, worst-case analysis)
- [x] Smart Execution Routing (latency-aware, fee-optimized)
- [x] Real-time Monitoring and Visualization
- [x] Configurable Arbitrage Strategies (parameters, thresholds, execution tactics)
- [x] Performance Metrics and Reporting (realized opportunities, missed opportunities, execution quality)

**Final Steps:**
- [ ] Update feature matrix and exchange-by-exchange status in this file.
- [ ] Ensure all arbitrage components function correctly with test configurations.
- [ ] Document any limitations, risks, or exchange-specific considerations.

---

## 🚧 TODO: Strategy Development Framework and Backtesting

> **Goal:** Implement a comprehensive framework for developing, testing, and deploying trading strategies. Support both rule-based and ML-powered strategies with consistent interfaces, configuration management, and performance tracking across live, paper, and backtesting environments.

**General Steps:**
- [x] Design a unified strategy abstraction with clear interfaces for inputs, outputs, and lifecycle events.
- [x] Implement configurable strategy parameters with type safety and validation.
- [x] Create a strategy registry and discovery mechanism.
- [x] Implement standard indicators and technical analysis tools.
- [x] Add support for rule-based, event-driven strategy definitions.
- [x] Implement ML model integration (loading, inference, feature extraction).
- [x] Create a backtest runner with performance metrics and visualization.
- [x] Add live/paper deployment capabilities with monitoring and control.
- [x] Implement A/B testing and strategy comparison tools.
- [x] Add/extend integration and unit tests for all strategy components.
- [x] Add/extend module-level and user-facing documentation.
- [x] Update `docs/IMPLEMENTATION_STATUS.md` with status and links.

**Feature-Specific TODOs:**

- [x] Strategy Interface Definition (inputs, outputs, events, lifecycle)
 - [x] Technical Analysis Library (indicators, patterns, signals)
- [x] ML Integration Framework (feature extraction, model loading, inference)
- [x] Strategy Configuration and Parameter Management
- [x] Backtest Runner and Performance Evaluation
- [x] Live/Paper Deployment and Monitoring
- [x] A/B Testing and Strategy Comparison
- [x] Documentation and Example Strategies

**Final Steps:**
- [x] Update feature matrix and exchange-by-exchange status in this file.
- [x] Ensure all strategy components function correctly with test strategies.
- [x] Document the strategy development workflow, best practices, and examples.

---

## 🚧 TODO: Advanced Risk Management Framework

> **Goal:** Implement a comprehensive risk management framework for trading activities across all supported exchanges and markets. Support position limits, drawdown controls, correlation-based exposure management, and automated risk mitigation actions with robust monitoring and alerting.

**General Steps:**
 - [x] Design a unified risk management abstraction with configurable rules and actions.
 - [x] Implement position and exposure tracking across exchanges and instruments.
 - [x] Create drawdown and loss limit controls with configurable thresholds.
 - [x] Implement correlation-based exposure management for related instruments.
 - [x] Add volatility-adjusted position sizing and risk scaling.
 - [x] Implement automated risk mitigation actions (partial/full closeouts, hedging).
 - [x] Create real-time risk dashboards and monitoring.
 - [x] Add alerting and notification for risk threshold violations.
 - [x] Implement stress testing and scenario analysis tools.
 - [x] Add/extend integration and unit tests for all risk management components.
 - [x] Add/extend module-level and user-facing documentation.
 - [x] Update `docs/IMPLEMENTATION_STATUS.md` with status and links.

**Feature-Specific TODOs:**

 - [x] Position and Exposure Tracking (multi-exchange, spot/futures)
 - [x] Drawdown and Loss Limit Controls
 - [x] Correlation-Based Exposure Management
 - [x] Automated Risk Mitigation Actions
 - [x] Volatility-Adjusted Position Sizing

 - [x] Real-time Risk Monitoring and Dashboards
 - [x] Alerting and Notification System
 - [x] Stress Testing and Scenario Analysis

**Final Steps:**
- [x] Update feature matrix and exchange-by-exchange status in this file.
- [x] Ensure all risk management components function correctly with test configurations.
- [x] Document the risk framework, configuration options, and best practices. See [RISK_FRAMEWORK.md](RISK_FRAMEWORK.md) for details.

---

## Market Making Engine

> **Goal:** Implement a high-performance market making engine for providing liquidity across all supported exchanges and markets. Support advanced features like inventory management, skew adjustment, spread optimization, and adverse selection mitigation with robust risk controls and performance tracking.

**General Steps:**
- [x] Design a unified market making abstraction with configurable parameters and strategies. See [MARKET_MAKING_ABSTRACTION.md](MARKET_MAKING_ABSTRACTION.md).
- [x] Implement efficient two-sided quote management (bid/ask placement, monitoring, adjustment).
- [x] Create inventory management and skew adjustment algorithms.
- [x] Implement spread optimization based on volatility, competition, and flow toxicity.
- [x] Add adverse selection detection and mitigation tactics.
- [x] Implement quote refresh and positioning strategies (layering, reactive, predictive).
- [x] Create performance tracking and PnL attribution (spread capture, inventory, funding).
- [x] Add risk controls and circuit breakers for market conditions and inventory extremes.
- [x] Implement visualization and monitoring of market making activities.
- [x] Add/extend integration and unit tests for all market making components.
- [x] Add/extend module-level and user-facing documentation.
- [x] Update `docs/IMPLEMENTATION_STATUS.md` with status and links.

**Feature-Specific TODOs:**

- [x] Two-Sided Quote Management (all exchanges, spot/futures)
- [x] Inventory Management and Skew Adjustment
- [x] Spread Optimization Algorithms
- [x] Adverse Selection Detection and Mitigation
- [x] Quote Refresh and Positioning Strategies
- [x] Performance Tracking and PnL Attribution
- [x] Risk Controls and Circuit Breakers
- [x] Visualization and Monitoring Tools

**Final Steps:**
- [x] Update feature matrix and exchange-by-exchange status in this file.
- [x] Ensure all market making components function correctly with test configurations.
- [x] Document the market making framework, parameters, and strategy examples. See [MARKET_MAKING_ENGINE.md](MARKET_MAKING_ENGINE.md) for details.

#
---

**This file is the single source of truth for the implementation status of all features and components in the jackbot project. All contributors must update this file when making changes to the codebase.**

---<|MERGE_RESOLUTION|>--- conflicted
+++ resolved
@@ -101,11 +101,7 @@
   - [x] Update spot to use new `Canonicalizer` trait.
 
 - **Kucoin**
-<<<<<<< HEAD
   - [x] Implement/refactor `spot/l2.rs` (L2 order book, WS, incremental). (Complete with snapshot support and tests)
-=======
-  - [x] Implement/refactor `spot/l2.rs` (L2 order book, WS, incremental).
->>>>>>> 6b053eac
   - [x] Implement/refactor `futures/l2.rs` (L2 order book, WS, incremental).
   - [x] Add/extend tests for both.
   - [x] Update to use new `Canonicalizer` trait.
