# Exchange Feature Implementation Status

**Supported Exchanges**
* Binance
* Bitget
* Bybit
* Coinbase
* Hyperliquid
* Kraken
* MEXC
* Kucoin
* Gate.io
* Crypto.com
* OKX

**Instructions for Contributors:**
- Check off each box as you complete the step for each task.
- If an exchange/market does not support intended functionality, document it here and in the code with comments.

**Conventions:**
- All public types and functions must be documented.
- Each exchange must have a test module or file for each feature (unit or integration tests).
- If a feature is not supported, a stub file with a doc comment must be present explaining why.

**📈 Progress Tracking**
- Use checkboxes above to track status
- Tag PRs/issues with relevant exchange and feature (e.g., `[bybit][orderbook-l2]`)
- Assign owners for each major task
- Update this file on every merge

**📝 Update Guidelines**
- All contributors **must** update this file with each significant feature, bugfix, or doc change
- Add new rows for new exchanges or features as needed
- If a feature is not supported by an exchange, explicitly document it here
- Keep the feature matrix and TODOs current for team visibility

## Canonical Order Book Representation

We've implemented a new framework for standardizing all exchange-specific orderbook formats into a canonical representation:

- **New file:** `jackbot-data/src/books/canonical.rs` defines a `Canonicalizer` trait and a `CanonicalOrderBook` wrapper 
- **Purpose:** This replaces the previous "normalization" terminology (which could be confused with ML normalization techniques)
- **Benefits:** 
  - Consistent interface across all exchanges
  - Standardized conversion of exchange-specific formats
  - Additional utility methods for orderbook analysis (mid price, spread calculations, etc.)
  - Clear separation between exchange-specific formats and our internal representation

Exchanges currently implementing the `Canonicalizer` trait:
- Bybit (Spot & Futures)
- Kraken (Spot & Futures)
- Binance (Spot & Futures)
- OKX (Spot & Futures)
- Coinbase (Spot)

## 🚧 TODO: L2 Order Book (Spot & Futures) Implementation Plan

> **Goal:** Implement robust, fully-tested L2 order book (WebSocket) support for both spot and futures for all project exchanges, following the new folder/module conventions and leveraging the `L2Sequencer` abstraction where possible.

**General Steps (repeat for each exchange and market type):**
- [x] Research and document at `docs/L2_DATA_STREAMS.md` latest L2 order book WS API for spot/futures for all supported exchanges.
- [ ] Scaffold or refactor `spot/l2.rs` and `futures/l2.rs` (and `mod.rs`).
- [ ] Implement L2 order book logic: subscribe, parse, normalize, maintain local book, handle sequencing/resync.
- [ ] Add/extend unit and integration tests (including edge cases).
- [ ] Add/extend module-level docs.
-

**Exchange-Specific TODOs:**

- **Binance**
  - [x] Refactor `spot/l2.rs` to use new `L2Sequencer` trait. (Complete, tested)
  - [x] Refactor `futures/l2.rs` to use new `L2Sequencer` trait. (Complete, tested)
  - [x] Expand tests for both. (L2 implementation robust and fully tested)
  - [x] Update to use new `Canonicalizer` trait.

- **Bitget**
  - [x] Implement `spot/l2.rs` (L2 order book, WS, incremental).
  - [x] Implement `futures/l2.rs` (L2 order book, WS, incremental).
  - [x] Add/extend tests for both.
  - [x] Update to use new `Canonicalizer` trait.

- **Bybit**
  - [x] Implement/refactor `spot/l2.rs` (L2 order book, WS, incremental). (Complete and fixed error handling)
  - [x] Implement/refactor `futures/l2.rs` (L2 order book, WS, incremental). (Complete and fixed error handling)
  - [x] Update to use new `Canonicalizer` trait. (Complete for both spot and futures)
  - [x] Add/extend tests for both. (Sequencing, snapshots, canonicalization)

- **Coinbase**
  - [x] Implement/refactor `spot/l2.rs` (L2 order book, WS, incremental). (Complete and tested)
  - [N/A] Implement/refactor `futures/l2.rs` (L2 order book, WS, incremental). (Coinbase doesn't support futures trading)
  - [x] Add/extend tests for both. (Tests for spot included)
  - [x] Update to use new `Canonicalizer` trait.

- **Kraken**
  - [x] Implement/refactor `spot/l2.rs` (L2 order book, WS, incremental). (Complete with tests)
  - [x] Implement/refactor `futures/l2.rs` (L2 order book, WS, incremental). (Complete with snapshot support, transformer, and canonicalization)
  - [x] Add/extend tests for both.
- [x] Update futures to use new `Canonicalizer` trait. (Complete)
  - [x] Update spot to use new `Canonicalizer` trait.

- **Kucoin**
  - [ ] Implement/refactor `spot/l2.rs` (L2 order book, WS, incremental). (Partially implemented, needs testing)
  - [x] Implement/refactor `futures/l2.rs` (L2 order book, WS, incremental).
  - [x] Add/extend tests for both.
  - [x] Update to use new `Canonicalizer` trait.

- **OKX**
  - [x] Implement/refactor `spot/l2.rs` (L2 order book, WS, incremental). (Complete with snapshot support and tests)
  - [x] Implement/refactor `futures/l2.rs` (L2 order book, WS, incremental). (Complete with snapshot support and tests)
  - [x] Add/extend tests for both.
  - [x] Update to use new `Canonicalizer` trait.

- **Hyperliquid**
  - [x] Implement/refactor `spot/l2.rs` (L2 order book, WS, incremental).
  - [ ] Implement/refactor `futures/l2.rs` (L2 order book, WS, incremental).
  - [x] Add/extend tests for both.
  - [x] Update to use new `Canonicalizer` trait.

 - **MEXC**
   - [x] Implement/refactor `spot/l2.rs` (L2 order book, WS, incremental).
   - [x] Implement/refactor `futures/l2.rs` (L2 order book, WS, incremental).
   - [x] Add/extend tests for both.
   - [x] Update to use new `Canonicalizer` trait.

 - **Gate.io**
   - [x] Implement/refactor `spot/l2.rs` (L2 order book, WS, incremental).
   - [x] Implement/refactor `futures/l2.rs` (L2 order book, WS, incremental).
   - [x] Add/extend tests for both.
   - [x] Update to use new `Canonicalizer` trait.

 - **Crypto.com**
   - [x] Implement/refactor `spot/l2.rs` (L2 order book, WS, incremental).
   - [x] Implement/refactor `futures/l2.rs` (L2 order book, WS, incremental).
   - [x] Add/extend tests for both.
   - [x] Update to use new `Canonicalizer` trait.

**Final Steps:**
- [x] Update feature matrix and exchange-by-exchange status in this file.
- [ ] Ensure all tests pass for all exchanges after each change.
- [ ] Document any API quirks, limitations, or unsupported features.

**Implementation Summary:**
<<<<<<< HEAD
- Complete L2 Order Book implementations for: Binance (Spot & Futures), Bybit (Spot & Futures), Coinbase (Spot), Kraken (Spot & Futures), OKX (Spot & Futures), Bitget (Spot & Futures), Hyperliquid (Spot)
- Partially implemented for: Kucoin (Spot), Hyperliquid (Futures)
- Not yet implemented for: Kucoin (Futures)
- Canonicalizer implementations for: Bybit (Spot & Futures), Kraken (Spot & Futures), Binance (Spot & Futures), OKX (Spot & Futures), Coinbase (Spot), Bitget (Spot & Futures), MEXC (Spot & Futures), Crypto.com (Spot & Futures), Hyperliquid (Spot & Futures)
=======
- Complete L2 Order Book implementations for: Binance (Spot & Futures), Bybit (Spot & Futures), Coinbase (Spot), Kraken (Spot & Futures), OKX (Spot & Futures), Bitget (Spot & Futures), Kucoin (Futures)
- Partially implemented for: Kucoin (Spot), Hyperliquid (Spot & Futures)
- Canonicalizer implementations for: Bybit (Spot & Futures), Kraken (Spot & Futures), Binance (Spot & Futures), OKX (Spot & Futures), Coinbase (Spot), Bitget (Spot & Futures), MEXC (Spot & Futures), Crypto.com (Spot & Futures), Hyperliquid (Spot & Futures), Kucoin (Spot & Futures)
>>>>>>> 772fb8b1

**Next Steps:**
1. Complete existing implementations with robust testing
2. Implement for remaining exchanges
3. Ensure proper snapshot support and sequencing for all exchanges
4. Add comprehensive error handling and recovery for WebSocket disruptions
5. Update all implementations to use the new `Canonicalizer` trait

## 🚧 TODO: Trades WebSocket Listener Implementation Plan

> **Goal:** Implement robust, fully-tested trade WebSocket listeners for both spot and futures for all project exchanges, following the new folder/module conventions and ensuring normalized trade event handling.

**General Steps (repeat for each exchange and market type):**
- [ ] Research and document latest trade WS API for spot/futures.
- [ ] Scaffold or refactor `spot/trade.rs` and `futures/trade.rs` (and `mod.rs`).
- [ ] Implement trade WebSocket subscription logic: subscribe, parse, normalize, and emit trade events.
- [ ] Add/extend unit and integration tests (including edge cases).
- [ ] Add/extend module-level docs.
- [ ] Update `docs/IMPLEMENTATION_STATUS.md` with status and links.

**Exchange-Specific TODOs:**

- **Binance**
  - [x] Implement/refactor `spot/trade.rs` (trade WS listener).
  - [x] Implement/refactor `futures/trade.rs` (trade WS listener).
  - [x] Add/extend tests for both.

- **Bitget**
  - [x] Implement/refactor `spot/trade.rs` (trade WS listener).
  - [x] Implement/refactor `futures/trade.rs` (trade WS listener).
  - [x] Add/extend tests for both.

- **Bybit**
  - [x] Implement/refactor `spot/trade.rs` (trade WS listener).
  - [x] Implement/refactor `futures/trade.rs` (trade WS listener).
  - [x] Add/extend tests for both.

- **Coinbase**
  - [x] Implement/refactor `spot/trade.rs` (trade WS listener).
  - [x] Implement/refactor `futures/trade.rs` (trade WS listener).
  - [x] Add/extend tests for both.

- **Kraken**
  - [x] Implement/refactor `spot/trade.rs` (trade WS listener).
  - [x] Implement/refactor `futures/trade.rs` (trade WS listener).
  - [x] Add/extend tests for both.

- **Kucoin**
  - [x] Implement/refactor `spot/trade.rs` (trade WS listener).
  - [x] Implement/refactor `futures/trade.rs` (trade WS listener).
  - [x] Add/extend tests for both.

- **OKX**
  - [x] Implement/refactor `spot/trade.rs` (trade WS listener).
  - [x] Implement/refactor `futures/trade.rs` (trade WS listener).
  - [x] Add/extend tests for both.

- **Hyperliquid**
  - [x] Implement/refactor `spot/trade.rs` (trade WS listener).
  - [x] Implement/refactor `futures/trade.rs` (trade WS listener).
  - [x] Add/extend tests for both.

- **MEXC**
  - [x] Implement/refactor `spot/trade.rs` (trade WS listener).
  - [x] Implement/refactor `futures/trade.rs` (trade WS listener).
  - [x] Add/extend tests for both.

- **Gate.io**
  - [x] Implement/refactor `spot/trade.rs` (trade WS listener).
  - [x] Implement/refactor `futures/trade.rs` (trade WS listener).
  - [x] Add/extend tests for both.

- **Crypto.com**
  - [x] Implement/refactor `spot/trade.rs` (trade WS listener).
  - [x] Implement/refactor `futures/trade.rs` (trade WS listener).
  - [x] Add/extend tests for both.

**Final Steps:**
- [ ] Update feature matrix and exchange-by-exchange status in this file.
- [ ] Ensure all tests pass for all exchanges after each change.
- [ ] Document any API quirks, limitations, or unsupported features.

**This matrix and TODO list must be kept up to date by all contributors.**

## L2 Order Book Sequencer Abstraction (In Progress)

- **New file:** `jackbot-data/src/books/l2_sequencer.rs` defines a generic `L2Sequencer` trait and a `HasUpdateIds` trait for L2 update types.
- **Binance Spot:** Sequencer logic is being migrated to implement the new trait.
- **Binance Futures:** Will be migrated next.
- **Goal:** Remove duplicated sequencing logic and standardize L2 order book update handling across exchanges.

## Next Steps
- Refactor `binance/spot/l2.rs` and `binance/futures/l2.rs` to use the new trait.
- Implement `HasUpdateIds` for their update types.
- Expand tests to cover the new abstraction.

## Other Exchanges
- OKX, Bybit, Kraken, etc. do not currently require sequencing logic, but can opt-in to the new trait if needed in the future.

## Recent Changes

- All L1 (Level 1) order book code, modules, and examples have been **removed** from the project.
- Only L2 (Level 2) streams are now supported.
- All L1 types, subscription kinds, and references have been deleted from the codebase.
- Example files dedicated to L1 streams have also been removed.

## Current Features

- L2 order book streams for all supported exchanges.
- No L1 order book support (L2 streams contain L1 data).

## Where to Find Things

- L2 stream implementations: `jackbot-data/src/exchange/*/l2.rs`
- Subscription kinds: `jackbot-data/src/subscription/book.rs` (L2 only)

## What is Missing

- No L1 order book support (by design).

---

**This file is up to date as of the L1 code removal migration.**

## 🚧 TODO: jackbot-execution Live & Paper Trading Support

> **Goal:** Refactor and extend `jackbot-execution` to support both live and paper trading on all supported exchanges (spot and futures), with robust abstraction, error handling, and test coverage.

**General Steps:**
- [ ] Research and document trading (order management) APIs for all supported exchanges (spot/futures).
- [ ] Design/extend a unified trading abstraction (trait/interface) for order placement, cancellation, modification, and status queries.
- [ ] Implement or refactor exchange adapters for live trading (real orders via authenticated API/WebSocket).
- [ ] Implement a robust paper trading engine (simulated fills, order book emulation, event emission, etc.).
- [ ] Add/extend integration tests for both live and paper trading (with mocks/sandboxes where possible).
- [ ] Add/extend module-level and user-facing documentation.
- [ ] Update `docs/IMPLEMENTATION_STATUS.md` with status and links.

**Exchange-Specific TODOs:**

- **Binance**
  - [ ] Implement/refactor live trading adapter (spot/futures).
  - [ ] Implement/refactor paper trading adapter (spot/futures).
  - [x] Add/extend tests for both.

- **Bitget**
  - [ ] Implement/refactor live trading adapter (spot/futures).
  - [ ] Implement/refactor paper trading adapter (spot/futures).
  - [x] Add/extend tests for both.

- **Bybit**
  - [ ] Implement/refactor live trading adapter (spot/futures).
  - [ ] Implement/refactor paper trading adapter (spot/futures).
  - [x] Add/extend tests for both.

- **Coinbase**
  - [ ] Implement/refactor live trading adapter (spot/futures).
  - [ ] Implement/refactor paper trading adapter (spot/futures).
  - [x] Add/extend tests for both.

- **Kraken**
  - [ ] Implement/refactor live trading adapter (spot/futures).
  - [ ] Implement/refactor paper trading adapter (spot/futures).
  - [x] Add/extend tests for both.

- **Kucoin**
  - [ ] Implement/refactor live trading adapter (spot/futures).
  - [ ] Implement/refactor paper trading adapter (spot/futures).
  - [x] Add/extend tests for both.

- **OKX**
  - [ ] Implement/refactor live trading adapter (spot/futures).
  - [ ] Implement/refactor paper trading adapter (spot/futures).
  - [x] Add/extend tests for both.

- **Hyperliquid**
  - [ ] Implement/refactor live trading adapter (spot/futures).
  - [ ] Implement/refactor paper trading adapter (spot/futures).
  - [x] Add/extend tests for both.

- **MEXC**
  - [ ] Implement/refactor live trading adapter (spot/futures).
  - [ ] Implement/refactor paper trading adapter (spot/futures).
  - [x] Add/extend tests for both.

- **Gate.io**
  - [ ] Implement/refactor live trading adapter (spot/futures).
  - [ ] Implement/refactor paper trading adapter (spot/futures).
  - [x] Add/extend tests for both.

- **Crypto.com**
  - [ ] Implement/refactor live trading adapter (spot/futures).
  - [ ] Implement/refactor paper trading adapter (spot/futures).
  - [x] Add/extend tests for both.

**Final Steps:**
- [ ] Update feature matrix and exchange-by-exchange status in this file.
- [ ] Ensure all tests pass for all exchanges after each change.
- [ ] Document any API quirks, limitations, or unsupported features.

---

**Instructions for Contributors:**
- Check off each box as you complete the step for each exchange/market.
- Link to PRs/issues and relevant code in the status section.
- If an exchange/market does not support trading, document it here and in the code as a stub.

## 🚧 TODO: Smart Trades (Advanced Order Types)

> **Goal:** Implement advanced smart trade features for all supported exchanges and both live/paper trading: trailing take profit, profit at predetermined price levels, trailing stop loss, and multi-level stop loss. Ensure robust abstraction, event handling, and test coverage.

**General Steps:**
- [ ] Research and document advanced order type support and limitations for all supported exchanges (spot/futures).
- [ ] Design/extend a unified abstraction for smart trade strategies (modular, composable, and testable).
- [x] Implement trailing take profit logic (dynamic adjustment as price moves in favor).
- [x] Implement profit at predetermined price levels (partial or full closes at set targets).
- [x] Implement trailing stop loss logic (dynamic stop that follows price).
- [x] Implement multi-level stop loss (multiple stop levels, e.g., stepwise risk reduction).
- [x] Integrate with both live and paper trading engines.
- [x] Add/extend integration and unit tests for all smart trade features (including edge cases and race conditions).
- [x] Add/extend module-level and user-facing documentation.
- [x] Update `docs/IMPLEMENTATION_STATUS.md` with status and links.

**Feature-Specific TODOs:**

 - [x] Trailing Take Profit (all exchanges, spot/futures, live/paper)
 - [x] Profit at Predetermined Price Levels (all exchanges, spot/futures, live/paper)
 - [x] Trailing Stop Loss (all exchanges, spot/futures, live/paper)
 - [x] Multi-Level Stop Loss (all exchanges, spot/futures, live/paper)
 - [x] MEXC: Implement all smart trade features (spot/futures, live/paper)
 - [x] Gate.io: Implement all smart trade features (spot/futures, live/paper)
 - [x] Crypto.com: Implement all smart trade features (spot/futures, live/paper)

**Final Steps:**
- [ ] Update feature matrix and exchange-by-exchange status in this file.
- [ ] Ensure all tests pass for all exchanges after each change.
- [ ] Document any API quirks, limitations, or unsupported features.

---

**Instructions for Contributors:**
- Check off each box as you complete the step for each feature/exchange/market.
- Link to PRs/issues and relevant code in the status section.
- If an exchange/market does not support a smart trade feature, document it here and in the code as a stub.

## 🚧 TODO: Advanced Execution Order Types (Always Maker, TWAP, VWAP)

> **Goal:** Implement advanced execution order types for all supported exchanges and both live/paper trading: 'always maker' (post-only, top-of-book, auto-cancel/repost), and advanced TWAP/VWAP with untraceable curves using order book blending and jackbot-data analytics. Ensure robust abstraction, event handling, and test coverage.

**General Steps:**
- [ ] Research and document post-only/maker order support and limitations for all supported exchanges (spot/futures).
- [ ] Design/extend a unified abstraction for advanced execution strategies (modular, composable, and testable).
- [ ] Implement 'always maker' order logic:
    - [ ] Place post-only order at top of book (best bid for buy, best ask for sell).
    - [ ] Auto-cancel after 3 seconds if not filled, and repost at new top of book.
    - [ ] Repeat until filled or user cancels.
    - [ ] Ensure lowest (maker) fees and fast fills.
- [x] Implement advanced TWAP (Time-Weighted Average Price) logic:
    - [x] Split order into slices over time.
    - [x] Use untraceable, non-linear time curves and randomized intervals.
    - [x] Blend with observed order book behavior from jackbot-data to avoid detection.
- [x] Implement advanced VWAP (Volume-Weighted Average Price) logic:
    - [x] Split order based on observed volume patterns.
    - [x] Use untraceable, non-linear volume curves and randomized intervals.
    - [x] Blend with order book and trade flow analytics from jackbot-data.
- [x] Integrate with both live and paper trading engines.
- [x] Add/extend integration and unit tests for all advanced order types (including edge cases and race conditions).
- [x] Add/extend module-level and user-facing documentation.
- [x] Update `docs/IMPLEMENTATION_STATUS.md` with status and links.

**Feature-Specific TODOs:**

 - [x] Always Maker (post-only, top-of-book, auto-cancel/repost, all exchanges, spot/futures, live/paper)
- [x] Advanced TWAP (untraceable, order book blended, all exchanges, spot/futures, live/paper)
- [x] Advanced VWAP (untraceable, order book blended, all exchanges, spot/futures, live/paper)
 - [x] MEXC: Implement all advanced execution order types (spot/futures, live/paper)
 - [x] Gate.io: Implement all advanced execution order types (spot/futures, live/paper)
 - [x] Crypto.com: Implement all advanced execution order types (spot/futures, live/paper)

**Final Steps:**
- [ ] Update feature matrix and exchange-by-exchange status in this file.
- [ ] Ensure all tests pass for all exchanges after each change.
- [ ] Document any API quirks, limitations, or unsupported features.

---

**Instructions for Contributors:**
- Check off each box as you complete the step for each feature/exchange/market.
- Link to PRs/issues and relevant code in the status section.
- If an exchange/market does not support an advanced order type, document it here and in the code as a stub.

## 🚧 TODO: Prophetic Orders (Out-of-Book Limit Order Capture & Placement)

> **Goal:** Implement 'prophetic orders' for all supported exchanges and both live/paper trading: allow users to specify limit orders far outside the allowed order book range, track these in jackbot, and automatically place them the instant the order book comes in range. Include robust range detection, event handling, and test coverage.

**General Steps:**
- [ ] Research and document order book price range enforcement for all supported exchanges (spot/futures).
- [x] Design/extend a unified abstraction for prophetic order management (modular, composable, and testable).
- [x] Implement logic to:
    - [x] Accept and store user prophetic orders (way out of book) in jackbot.
    - [x] Monitor real-time order book for each symbol.
    - [x] Detect when the order book comes in range to accept the limit order.
    - [x] Instantly place the order on the exchange when in range.
- [x] Handle edge cases (race conditions, rapid book moves, partial fills, cancellations).
- [x] Implement tests to empirically determine the real price range supported by each exchange (spot/futures):
    - [x] Place test orders at various distances from the market.
    - [x] Record and document the actual allowed range for each exchange/market.
    - [x] Automate this as part of the test suite.
- [x] Integrate with both live and paper trading engines.
- [x] Add/extend integration and unit tests for all prophetic order logic (including edge cases and race conditions).
- [x] Add/extend module-level and user-facing documentation.
- [x] Update `docs/IMPLEMENTATION_STATUS.md` with status and links.

**Feature-Specific TODOs:**

 - [x] Prophetic Orders (capture, monitor, auto-place, all exchanges, spot/futures, live/paper)
 - [x] Exchange Range Detection (empirical, automated, all exchanges, spot/futures)
- [x] MEXC: Implement all prophetic order logic and range detection (spot/futures, live/paper)
- [x] Gate.io: Implement all prophetic order logic and range detection (spot/futures, live/paper)
- [x] Crypto.com: Implement all prophetic order logic and range detection (spot/futures, live/paper)

**Final Steps:**
- [ ] Update feature matrix and exchange-by-exchange status in this file.
- [ ] Ensure all tests pass for all exchanges after each change.
- [ ] Document any API quirks, limitations, or unsupported features.

## 🚧 TODO: Jackpot Orders (High Leverage Bets with Controlled Loss)

**Status:** Initial support for isolated high-leverage orders with strict loss limits has been implemented. Positions are monitored and will auto-close when the ticket loss threshold is reached across exchanges.

> **Goal:** Implement 'jackpot orders' for all supported exchanges and both live/paper trading: allow users to place high leverage (e.g., x100, x200) long or short bets with strictly controlled loss (ticket size), using isolated margin high leverage perpetual orders. Ensure robust abstraction, risk management, event handling, and test coverage.

-**General Steps:**
- [x] Research and document isolated margin and high leverage perpetual order support for all supported exchanges (spot/futures).
- [x] Design/extend a unified abstraction for jackpot order management (modular, composable, and testable).
- [ ] Implement logic to:
    - [x] Allow users to specify leverage (e.g., x100, x200), direction (long/short), and ticket size (max loss).
    - [x] Place isolated margin high leverage perpetual orders (long or short) on supported exchanges.
    - [x] Monitor position and enforce strict loss control (auto-close/liquidate at ticket loss threshold).
     - [x] Handle edge cases (exchange liquidation, margin calls, slippage, rapid price moves).
     - [x] Provide clear user feedback and risk warnings.
 - [x] Integrate with both live and paper trading engines.
 - [x] Add/extend integration and unit tests for all jackpot order logic (including edge cases and race conditions).
 - [x] Add/extend module-level and user-facing documentation.
 - [x] Update `docs/IMPLEMENTATION_STATUS.md` with status and links.


**Feature-Specific TODOs:**

- [x] Jackpot Orders (high leverage, controlled loss, all exchanges, futures/perpetuals, live/paper)
- [x] Risk Control & Monitoring (auto-close, ticket enforcement, all exchanges)
 - [x] MEXC: Implement all jackpot order logic and risk control (futures/perpetuals, live/paper)
 - [x] Gate.io: Implement all jackpot order logic and risk control (futures/perpetuals, live/paper)
 - [x] Crypto.com: Implement all jackpot order logic and risk control (futures/perpetuals, live/paper)


**Final Steps:**
- [ ] Update feature matrix and exchange-by-exchange status in this file.
- [ ] Ensure all tests pass for all exchanges after each change.
- [ ] Document any API quirks, limitations, or unsupported features.

---

**Instructions for Contributors:**
- Check off each box as you complete the step for each task.
- If an exchange/market does not support jackpot orders, document it here and in the code with comments.

## 🚧 TODO: Redis Order Book & Trade Data Representation

> **Goal:** Implement a Redis-backed, real-time representation of all order book and trade data being fetched for all supported exchanges and markets. Ensure efficient, consistent, and scalable storage and retrieval for downstream consumers and analytics.

**General Steps:**
- [x] Design a Redis schema for storing order book snapshots, deltas, and trade events (multi-exchange, multi-market).
- [x] Implement efficient serialization/deserialization for order book and trade data (e.g., JSON, MessagePack, or binary).
- [x] Integrate Redis updates into the order book and trade WebSocket handlers for all exchanges/markets.
- [x] Ensure atomicity and consistency of updates (e.g., use Redis transactions or Lua scripts for multi-key updates).
- Snapshot keys use the pattern `jb:<exchange>:<instrument>:snapshot`.
- Delta lists use `jb:<exchange>:<instrument>:deltas` and trades are stored under `jb:<exchange>:<instrument>:trades`.
- All writes are performed via Redis pipelines with `.atomic()` to guarantee consistency.
- [x] Implement efficient querying and subscription mechanisms for downstream consumers (e.g., pub/sub, streams, sorted sets).
- [x] Add/extend integration and unit tests for Redis logic (including edge cases, reconnections, and data consistency).
- [x] Add/extend module-level and user-facing documentation.
- [x] Update `docs/IMPLEMENTATION_STATUS.md` with status and links.

**Feature-Specific TODOs:**

- [ ] Redis Order Book Storage (all exchanges, spot/futures)
- [ ] Redis Trade Data Storage (all exchanges, spot/futures)
- [ ] Multi-Exchange/Market Keying & Namespacing
- [ ] Efficient Delta/Update Handling
- [ ] Downstream Consumer API (pub/sub, streams, etc.)
- [x] MEXC: Integrate Redis for order book and trades
- [x] Gate.io: Integrate Redis for order book and trades
- [x] Crypto.com: Integrate Redis for order book and trades

**Final Steps:**
- [ ] Update feature matrix and exchange-by-exchange status in this file.
- [ ] Ensure all tests pass for all exchanges after each change.
- [ ] Document any API quirks, limitations, or unsupported features.

---

**Instructions for Contributors:**
- Check off each box as you complete the step for each task.
- If an exchange/market does not support Redis integration, document it here and in the code with comments.

## 🚧 TODO: Redis Snapshot to S3 (Parquet + Iceberg Data Lake)

> **Goal:** Implement a mechanism to periodically save snapshots of cached order book and trade data from Redis to S3 in Parquet format, using Apache Iceberg for data lake management. Ensure scalable, queryable, and cost-efficient historical data storage for analytics and research.

**General Steps:**
- [x] Design a snapshot schema for order book and trade data (columnar, analytics-friendly).
- [x] Implement efficient extraction of data from Redis (batch, streaming, or point-in-time snapshot).
- [x] Serialize and write data to Parquet format (using appropriate libraries for Rust or via ETL pipeline).
- [x] Integrate with S3 for scalable, reliable storage (handle credentials, retries, partitioning).
- [x] Register and manage Parquet files with Apache Iceberg for data lake organization and queryability.
- [x] Implement snapshot scheduling (periodic, on-demand, or event-driven).
- [x] Add/extend integration and unit tests for snapshot, S3, and Iceberg logic (including edge cases, failures, and recovery).
- [x] Add/extend module-level and user-facing documentation.
- [x] Update `docs/IMPLEMENTATION_STATUS.md` with status and links.

**Feature-Specific TODOs:**

- [x] Parquet Serialization (order book, trades, multi-exchange/market)
- [x] S3 Integration (upload, partitioning, retention)
- [x] Iceberg Table Management (registration, schema evolution, query support)
- [x] Snapshot Scheduling (configurable, robust)
- [x] MEXC: Integrate snapshot logic for order book and trades
- [x] Gate.io: Integrate snapshot logic for order book and trades
- [x] Crypto.com: Integrate snapshot logic for order book and trades

**Final Steps:**
- [ ] Update feature matrix and exchange-by-exchange status in this file.
- [ ] Ensure all tests pass for all exchanges after each change.
- [ ] Document any API quirks, limitations, or unsupported features.

---

**Instructions for Contributors:**
- Check off each box as you complete the step for each task.
- If an exchange/market does not support snapshotting, document it here and in the code with comments.

## 🚧 TODO: User WebSockets (Account Balance & Trading)

> **Goal:** Implement user WebSocket connections for all supported exchanges and markets to enable real-time account balance updates and trading (order events, fills, etc.). Ensure secure authentication, robust event handling, and unified abstraction for downstream consumers.

**General Steps:**
- [ ] Research and document user WebSocket API support and authentication mechanisms for all supported exchanges (spot/futures).
- [ ] Scaffold or refactor user WebSocket modules (e.g., `spot/user_ws.rs`, `futures/user_ws.rs`, and `mod.rs`).
- [ ] Implement secure authentication and connection management (API keys, signatures, session renewal, etc.).
- [ ] Implement event handlers for:
    - [ ] Account balance updates (deposits, withdrawals, transfers, PnL, margin changes).
    - [ ] Order events (new, filled, partially filled, canceled, rejected, etc.).
    - [ ] Position updates (for futures/perpetuals).
- [ ] Normalize and emit events for downstream consumers (internal APIs, Redis, etc.).
- [ ] Add/extend integration and unit tests for all user WebSocket logic (including edge cases, reconnections, and error handling).
- [ ] Add/extend module-level and user-facing documentation.
- [ ] Update `docs/IMPLEMENTATION_STATUS.md` with status and links.

**Exchange-Specific TODOs:**

- **Binance**
  - [ ] Implement authentication and connection management (spot/futures).
  - [ ] Implement event handling for balances, orders, and positions.
  - [ ] Add/extend tests for all user WebSocket logic.

- **Bitget**
  - [ ] Implement authentication and connection management (spot/futures).
  - [ ] Implement event handling for balances, orders, and positions.
  - [ ] Add/extend tests for all user WebSocket logic.

- **Bybit**
  - [ ] Implement authentication and connection management (spot/futures).
  - [ ] Implement event handling for balances, orders, and positions.
  - [ ] Add/extend tests for all user WebSocket logic.

- **Coinbase**
  - [ ] Implement authentication and connection management (spot/futures).
  - [ ] Implement event handling for balances, orders, and positions.
  - [ ] Add/extend tests for all user WebSocket logic.

- **Kraken**
  - [ ] Implement authentication and connection management (spot/futures).
  - [ ] Implement event handling for balances, orders, and positions.
  - [ ] Add/extend tests for all user WebSocket logic.

- **Kucoin**
  - [ ] Implement authentication and connection management (spot/futures).
  - [ ] Implement event handling for balances, orders, and positions.
  - [ ] Add/extend tests for all user WebSocket logic.

- **OKX**
  - [ ] Implement authentication and connection management (spot/futures).
  - [ ] Implement event handling for balances, orders, and positions.
  - [ ] Add/extend tests for all user WebSocket logic.

- **Hyperliquid**
  - [ ] Implement authentication and connection management (spot/futures).
  - [ ] Implement event handling for balances, orders, and positions.
  - [ ] Add/extend tests for all user WebSocket logic.

- **MEXC**
  - [ ] Implement authentication and connection management (spot/futures).
  - [ ] Implement event handling for balances, orders, and positions.
  - [ ] Add/extend tests for all user WebSocket logic.

- **Gate.io**
  - [ ] Implement authentication and connection management (spot/futures).
  - [ ] Implement event handling for balances, orders, and positions.
  - [ ] Add/extend tests for all user WebSocket logic.

- **Crypto.com**
  - [ ] Implement authentication and connection management (spot/futures).
  - [ ] Implement event handling for balances, orders, and positions.
  - [ ] Add/extend tests for all user WebSocket logic.

**Final Steps:**
- [ ] Update feature matrix and exchange-by-exchange status in this file.
- [ ] Ensure all tests pass for all exchanges after each change.
- [ ] Document any API quirks, limitations, or unsupported features.

---

**Instructions for Contributors:**
- Check off each box as you complete the step for each task.
- If an exchange/market does not support user WebSockets, document it here and in the code with comments.

## 🚧 TODO: WebSocket Health Monitoring and Auto-Reconnect

> **Goal:** Implement robust health monitoring and auto-reconnection logic for all WebSocket connections across all exchanges and markets. Ensure consistent, reliable data flow with minimal downtime, intelligent backoff, and comprehensive logging.

**General Steps:**
- [ ] Design a unified health monitoring abstraction for WebSocket connections (heartbeats, pings, activity timeouts).
- [ ] Implement intelligent reconnection logic with exponential backoff and jitter for all exchanges/markets.
- [ ] Add monitoring metrics (uptime, latency, reconnect frequency, message throughput).
- [ ] Implement connection lifecycle events and error classification.
- [ ] Ensure proper handling of connection state during reconnection (subscription renewal, authentication refresh).
- [ ] Add resubscription logic for all data streams after reconnection.
- [ ] Implement circuit-breaker patterns for persistent failures.
- [ ] Add comprehensive logging and diagnostics for connection issues.
- [ ] Add/extend integration and unit tests for health monitoring and reconnection logic.
- [ ] Add/extend module-level and user-facing documentation.
- [ ] Update `docs/IMPLEMENTATION_STATUS.md` with status and links.

**Exchange-Specific TODOs:**

- [x] Binance: Implement/refactor health monitoring and reconnection for all WebSockets (spot/futures). (Heartbeat tracking, exponential backoff, and metrics added)
- [ ] Bitget: Implement/refactor health monitoring and reconnection for all WebSockets (spot/futures).
- [x] Bybit: Implement/refactor health monitoring and reconnection for all WebSockets (spot/futures).
- [x] Coinbase: Implement/refactor health monitoring and reconnection for all WebSockets (spot/futures).
- [x] Kraken: Implement/refactor health monitoring and reconnection for all WebSockets (spot/futures).
- [x] Kucoin: Implement/refactor health monitoring and reconnection for all WebSockets (spot/futures).
- [x] OKX: Implement/refactor health monitoring and reconnection for all WebSockets (spot/futures).
- [x] Hyperliquid: Implement/refactor health monitoring and reconnection for all WebSockets (spot/futures).
- [ ] MEXC: Implement/refactor health monitoring and reconnection for all WebSockets (spot/futures).
- [ ] Gate.io: Implement/refactor health monitoring and reconnection for all WebSockets (spot/futures).
- [ ] Crypto.com: Implement/refactor health monitoring and reconnection for all WebSockets (spot/futures).

**Final Steps:**
- [ ] Update feature matrix and exchange-by-exchange status in this file.
- [ ] Ensure all health monitoring and reconnection tests pass across all exchanges.
- [ ] Document any exchange-specific quirks, heartbeat patterns, or limitations.

---

## 🚧 TODO: API Rate Limiting and Backoff Strategies

> **Goal:** Implement comprehensive API rate limiting and intelligent backoff strategies for all REST and WebSocket API calls across all exchanges. Ensure compliance with exchange limits, prevent IP bans, and maintain service reliability under high load.

**General Steps:**
- [ ] Research and document rate limits for all supported exchanges (spot/futures, both REST and WebSocket).
- [ ] Design a unified rate limiting abstraction with per-endpoint, per-IP, and per-credential quotas.
- [ ] Implement adaptive backoff algorithms (exponential, with jitter) for rate limit violations.
- [ ] Add quota monitoring and enforcement for all API calls.
- [ ] Implement priority queueing for critical operations when approaching limits.
- [ ] Add rate limit remaining header parsing and adaptive quota adjustment.
- [ ] Implement circuit breakers for persistent rate limit violations.
- [ ] Add comprehensive logging and alerting for rate limit issues.
- [ ] Add/extend integration and unit tests for rate limiting and backoff logic.
- [ ] Add/extend module-level and user-facing documentation.
- [ ] Update `docs/IMPLEMENTATION_STATUS.md` with status and links.

**Exchange-Specific TODOs:**

- [x] Binance: Exchange-specific rate limiting implemented for REST and WebSocket.
- [x] Bitget: Exchange-specific rate limiting implemented for REST and WebSocket.
- [x] Bybit: Exchange-specific rate limiting implemented for REST and WebSocket.
- [x] Coinbase: Exchange-specific rate limiting implemented for REST and WebSocket.
- [x] Kraken: Exchange-specific rate limiting implemented for REST and WebSocket.
- [x] Kucoin: Rate limiting implemented for REST (30 req/3s) and WebSocket (100 msgs/10s) with adaptive jittered backoff.
- Kucoin REST quota: 30 requests/3s per IP. WebSocket quota: 100 messages/10s.
- [x] OKX: Exchange-specific rate limiting implemented for REST and WebSocket.
- [x] Hyperliquid: Exchange-specific rate limiting implemented for REST and WebSocket.
- [ ] MEXC: Implement/refactor rate limiting for REST/WebSocket (spot/futures).
- [ ] Gate.io: Implement/refactor rate limiting for REST/WebSocket (spot/futures).
- [ ] Crypto.com: Implement/refactor rate limiting for REST/WebSocket (spot/futures).

**Final Steps:**
- [ ] Update feature matrix and exchange-by-exchange status in this file.
- [ ] Ensure all rate limiting and backoff tests pass across all exchanges.
- [ ] Document exchange-specific rate limits, quotas, and reset periods.

---

## 🚧 TODO: Comprehensive Backtesting Framework

> **Goal:** Implement a high-performance, data-accurate backtesting framework for testing trading strategies against historical order book and trade data. Support both replay-based and event-driven simulations across all supported exchanges and markets.

**General Steps:**
- [x] Design a unified backtesting abstraction with clear interfaces for data sources, strategy inputs, and simulation outputs.
- [x] Implement data loading and preprocessing from Parquet/S3 historical sources.
- [x] Create accurate order book replay functionality (preserving event ordering, timestamps).
- [x] Implement realistic market simulation with configurable latency, slippage, and fees.
- [x] Add paper trading engine integration for strategy execution in backtests.
- [x] Implement performance metrics calculation and reporting (P&L, Sharpe, drawdown, etc.).
- [x] Add visualization and charting capabilities for backtest results.
- [x] Support parallel backtesting for parameter optimization and Monte Carlo simulations.
- [ ] Add/extend integration and unit tests for backtesting framework components.
- [x] Add/extend module-level and user-facing documentation.
- [x] Update `docs/IMPLEMENTATION_STATUS.md` with status and links.

**Feature-Specific TODOs:**

- [x] Historical Data Loading Framework (Parquet, S3, multi-exchange, spot/futures)
- [x] Order Book Replay Engine (timestamp-preserving, accurate sequencing)
- [x] Market Simulation (realistic order execution, fees, slippage)
- [x] Strategy Interface (event-driven, configurable parameters)
- [x] Performance Metrics (P&L, risk measures, trade statistics)
- [x] Visualization and Reporting (charts, tables, exports)
- [x] Parameter Optimization (grid search, genetic algorithms)
- [x] Multi-Exchange Simulation (cross-exchange strategies, arbitrage)

**Final Steps:**
- [x] Update feature matrix and exchange-by-exchange status in this file.
- [ ] Ensure all backtesting components function correctly with test strategies.
- [x] Document any limitations or assumptions in the simulation model.

---

## 🚧 TODO: Multi-Exchange Aggregation and Arbitrage Framework

> **Goal:** Implement a high-performance framework for real-time order book aggregation across multiple exchanges, enabling identification and execution of latency-sensitive arbitrage opportunities. Support both spot and futures markets with robust latency management and risk controls.

**General Steps:**
- [x] Design a unified order book aggregation abstraction for multi-exchange market views.
- [x] Implement efficient real-time aggregation of order books across exchanges (weighted by liquidity, fees, and latency).
- [x] Create arbitrage opportunity detection algorithms (triangular, spatial, cross-exchange, futures basis).
- [x] Implement risk controls and execution constraints (minimum profit thresholds, maximum exposure, correlation checks).
- [x] Add execution routing with smart order splitting and latency management.
- [x] Implement position tracking and risk monitoring across exchanges.
- [x] Add visualization and real-time monitoring of arbitrage opportunities.
- [x] Support configurable execution strategies for different arbitrage types.
- [x] Add/extend integration and unit tests for all arbitrage components.
- [x] Add/extend module-level and user-facing documentation.
- [x] Update `docs/IMPLEMENTATION_STATUS.md` with status and links.

**Feature-Specific TODOs:**

- [x] Multi-Exchange Order Book Aggregation (spot/futures, all supported exchanges)
- [x] Arbitrage Opportunity Detection (cross-exchange, triangular, futures basis)
- [x] Risk Management Framework (exposure limits, correlation checks, worst-case analysis)
- [x] Smart Execution Routing (latency-aware, fee-optimized)
- [x] Real-time Monitoring and Visualization
- [ ] Configurable Arbitrage Strategies (parameters, thresholds, execution tactics)
- [ ] Performance Metrics and Reporting (realized opportunities, missed opportunities, execution quality)

**Final Steps:**
- [ ] Update feature matrix and exchange-by-exchange status in this file.
- [ ] Ensure all arbitrage components function correctly with test configurations.
- [ ] Document any limitations, risks, or exchange-specific considerations.

---

## 🚧 TODO: Strategy Development Framework and Backtesting

> **Goal:** Implement a comprehensive framework for developing, testing, and deploying trading strategies. Support both rule-based and ML-powered strategies with consistent interfaces, configuration management, and performance tracking across live, paper, and backtesting environments.

**General Steps:**
- [x] Design a unified strategy abstraction with clear interfaces for inputs, outputs, and lifecycle events.
- [x] Implement configurable strategy parameters with type safety and validation.
- [x] Create a strategy registry and discovery mechanism.
- [x] Implement standard indicators and technical analysis tools.
- [x] Add support for rule-based, event-driven strategy definitions.
- [x] Implement ML model integration (loading, inference, feature extraction).
- [x] Create a backtest runner with performance metrics and visualization.
- [x] Add live/paper deployment capabilities with monitoring and control.
- [x] Implement A/B testing and strategy comparison tools.
- [x] Add/extend integration and unit tests for all strategy components.
- [x] Add/extend module-level and user-facing documentation.
- [x] Update `docs/IMPLEMENTATION_STATUS.md` with status and links.

**Feature-Specific TODOs:**

- [x] Strategy Interface Definition (inputs, outputs, events, lifecycle)
 - [x] Technical Analysis Library (indicators, patterns, signals)
- [x] ML Integration Framework (feature extraction, model loading, inference)
- [x] Strategy Configuration and Parameter Management
- [x] Backtest Runner and Performance Evaluation
- [x] Live/Paper Deployment and Monitoring
- [x] A/B Testing and Strategy Comparison
- [x] Documentation and Example Strategies

**Final Steps:**
- [x] Update feature matrix and exchange-by-exchange status in this file.
- [x] Ensure all strategy components function correctly with test strategies.
- [x] Document the strategy development workflow, best practices, and examples.

---

## 🚧 TODO: Advanced Risk Management Framework

> **Goal:** Implement a comprehensive risk management framework for trading activities across all supported exchanges and markets. Support position limits, drawdown controls, correlation-based exposure management, and automated risk mitigation actions with robust monitoring and alerting.

**General Steps:**
 - [x] Design a unified risk management abstraction with configurable rules and actions.
 - [x] Implement position and exposure tracking across exchanges and instruments.
 - [x] Create drawdown and loss limit controls with configurable thresholds.
 - [x] Implement correlation-based exposure management for related instruments.
 - [ ] Add volatility-adjusted position sizing and risk scaling.
 - [x] Implement automated risk mitigation actions (partial/full closeouts, hedging).
 - [x] Create real-time risk dashboards and monitoring.
 - [x] Add alerting and notification for risk threshold violations.
 - [x] Implement stress testing and scenario analysis tools.
 - [x] Add/extend integration and unit tests for all risk management components.
 - [x] Add/extend module-level and user-facing documentation.
 - [x] Update `docs/IMPLEMENTATION_STATUS.md` with status and links.

**Feature-Specific TODOs:**

 - [x] Position and Exposure Tracking (multi-exchange, spot/futures)
 - [x] Drawdown and Loss Limit Controls
 - [x] Correlation-Based Exposure Management
 - [x] Automated Risk Mitigation Actions
 - [x] Volatility-Adjusted Position Sizing

 - [x] Real-time Risk Monitoring and Dashboards
 - [x] Alerting and Notification System
 - [x] Stress Testing and Scenario Analysis

**Final Steps:**
- [ ] Update feature matrix and exchange-by-exchange status in this file.
- [ ] Ensure all risk management components function correctly with test configurations.
- [ ] Document the risk framework, configuration options, and best practices.

---

## Market Making Engine

> **Goal:** Implement a high-performance market making engine for providing liquidity across all supported exchanges and markets. Support advanced features like inventory management, skew adjustment, spread optimization, and adverse selection mitigation with robust risk controls and performance tracking.

**General Steps:**
- [ ] Design a unified market making abstraction with configurable parameters and strategies.
- [x] Implement efficient two-sided quote management (bid/ask placement, monitoring, adjustment).
- [x] Create inventory management and skew adjustment algorithms.
- [x] Implement spread optimization based on volatility, competition, and flow toxicity.
- [x] Add adverse selection detection and mitigation tactics.
- [x] Implement quote refresh and positioning strategies (layering, reactive, predictive).
- [x] Create performance tracking and PnL attribution (spread capture, inventory, funding).
- [x] Add risk controls and circuit breakers for market conditions and inventory extremes.
- [x] Implement visualization and monitoring of market making activities.
- [x] Add/extend integration and unit tests for all market making components.
- [x] Add/extend module-level and user-facing documentation.
- [x] Update `docs/IMPLEMENTATION_STATUS.md` with status and links.

**Feature-Specific TODOs:**

- [x] Two-Sided Quote Management (all exchanges, spot/futures)
- [x] Inventory Management and Skew Adjustment
- [x] Spread Optimization Algorithms
- [x] Adverse Selection Detection and Mitigation
- [x] Quote Refresh and Positioning Strategies
- [x] Performance Tracking and PnL Attribution
- [x] Risk Controls and Circuit Breakers
- [x] Visualization and Monitoring Tools

**Final Steps:**
- [x] Update feature matrix and exchange-by-exchange status in this file.
- [x] Ensure all market making components function correctly with test configurations.
- [x] Document the market making framework, parameters, and strategy examples. See [MARKET_MAKING_ENGINE.md](MARKET_MAKING_ENGINE.md) for details.

#
---

**This file is the single source of truth for the implementation status of all features and components in the jackbot project. All contributors must update this file when making changes to the codebase.**

---<|MERGE_RESOLUTION|>--- conflicted
+++ resolved
@@ -140,16 +140,9 @@
 - [ ] Document any API quirks, limitations, or unsupported features.
 
 **Implementation Summary:**
-<<<<<<< HEAD
-- Complete L2 Order Book implementations for: Binance (Spot & Futures), Bybit (Spot & Futures), Coinbase (Spot), Kraken (Spot & Futures), OKX (Spot & Futures), Bitget (Spot & Futures), Hyperliquid (Spot)
-- Partially implemented for: Kucoin (Spot), Hyperliquid (Futures)
-- Not yet implemented for: Kucoin (Futures)
-- Canonicalizer implementations for: Bybit (Spot & Futures), Kraken (Spot & Futures), Binance (Spot & Futures), OKX (Spot & Futures), Coinbase (Spot), Bitget (Spot & Futures), MEXC (Spot & Futures), Crypto.com (Spot & Futures), Hyperliquid (Spot & Futures)
-=======
 - Complete L2 Order Book implementations for: Binance (Spot & Futures), Bybit (Spot & Futures), Coinbase (Spot), Kraken (Spot & Futures), OKX (Spot & Futures), Bitget (Spot & Futures), Kucoin (Futures)
 - Partially implemented for: Kucoin (Spot), Hyperliquid (Spot & Futures)
 - Canonicalizer implementations for: Bybit (Spot & Futures), Kraken (Spot & Futures), Binance (Spot & Futures), OKX (Spot & Futures), Coinbase (Spot), Bitget (Spot & Futures), MEXC (Spot & Futures), Crypto.com (Spot & Futures), Hyperliquid (Spot & Futures), Kucoin (Spot & Futures)
->>>>>>> 772fb8b1
 
 **Next Steps:**
 1. Complete existing implementations with robust testing
