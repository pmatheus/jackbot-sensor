--- conflicted
+++ resolved
@@ -56,7 +56,7 @@
     Ok(())
 }
 
-<<<<<<< HEAD
+
 pub fn upload_to_s3(local_path: &Path, s3_root: &str) -> io::Result<String> {
     let file_name = local_path
         .file_name()
@@ -81,7 +81,7 @@
             Err(io::Error::other("aws cli failed"))
         }
     }
-=======
+
 #[async_trait]
 pub trait ObjectStore: Send + Sync {
     async fn put(&self, key: &str, local_path: &Path) -> io::Result<String>;
@@ -220,7 +220,6 @@
     let mut mac = HmacSha256::new_from_slice(key).expect("HMAC can take key");
     mac.update(data);
     mac.finalize().into_bytes().to_vec()
->>>>>>> 2daa1f1f
 }
 
 fn cleanup_old_files(root: &str, retention: Duration) -> io::Result<()> {
@@ -253,37 +252,26 @@
 
 #[derive(Serialize, Deserialize, Default)]
 pub struct IcebergSnapshot {
-<<<<<<< HEAD
     pub snapshot_id: u64,
-=======
     pub id: u64,
     pub timestamp_ms: i64,
->>>>>>> 2daa1f1f
     pub files: Vec<String>,
 }
 
 #[derive(Serialize, Deserialize, Default)]
 pub struct IcebergTable {
     pub format_version: u32,
-<<<<<<< HEAD
     pub current_snapshot_id: u64,
     pub snapshots: Vec<IcebergSnapshot>,
 }
 
-/// Append a new data file to the Iceberg table metadata using a new snapshot.
-=======
-    pub snapshots: Vec<IcebergSnapshot>,
-}
-
 /// Register a new data file with the Iceberg table metadata.
->>>>>>> 2daa1f1f
 pub fn register_with_iceberg(metadata_path: &Path, file_path: &str) -> io::Result<()> {
     let mut table: IcebergTable = if metadata_path.exists() {
         let data = fs::read_to_string(metadata_path)?;
         serde_json::from_str(&data).unwrap_or_default()
     } else {
         IcebergTable {
-<<<<<<< HEAD
             format_version: 2,
             current_snapshot_id: 0,
             snapshots: Vec::new(),
@@ -297,18 +285,6 @@
         files: vec![file_path.to_string()],
     });
 
-=======
-            format_version: 1,
-            snapshots: Vec::new(),
-        }
-    };
-    let snapshot = IcebergSnapshot {
-        id: chrono::Utc::now().timestamp_millis() as u64,
-        timestamp_ms: chrono::Utc::now().timestamp_millis(),
-        files: vec![file_path.to_string()],
-    };
-    table.snapshots.push(snapshot);
->>>>>>> 2daa1f1f
     fs::write(metadata_path, serde_json::to_string(&table)?)
 }
 
@@ -322,11 +298,8 @@
 /// Periodically persists Redis data to S3 and registers files with Iceberg.
 pub struct SnapshotScheduler {
     redis: Arc<FakeRedis>,
-<<<<<<< HEAD
     s3_root: String,
-=======
     store: Arc<dyn ObjectStore>,
->>>>>>> 2daa1f1f
     iceberg_metadata: PathBuf,
     config: SnapshotConfig,
 }
@@ -334,21 +307,15 @@
 impl SnapshotScheduler {
     pub fn new(
         redis: Arc<FakeRedis>,
-<<<<<<< HEAD
         s3_root: String,
-=======
         store: Arc<dyn ObjectStore>,
->>>>>>> 2daa1f1f
         iceberg_metadata: PathBuf,
         config: SnapshotConfig,
     ) -> Self {
         Self {
             redis,
-<<<<<<< HEAD
             s3_root,
-=======
             store,
->>>>>>> 2daa1f1f
             iceberg_metadata,
             config,
         }
@@ -367,7 +334,6 @@
             .first()
             .map(|r| (r.exchange.clone(), r.market.clone()))
             .unwrap_or_else(|| ("unknown".into(), "unknown".into()));
-<<<<<<< HEAD
         let dest_dir = format!(
             "{}/{}/{}",
             self.s3_root.trim_end_matches('/'),
@@ -375,10 +341,6 @@
             market
         );
         let s3_path = upload_to_s3(&local_path, &dest_dir)?;
-=======
-        let key = format!("{}/{}/{}", exchange, market, file_name);
-        let s3_path = self.store.put(&key, &local_path).await?;
->>>>>>> 2daa1f1f
         register_with_iceberg(&self.iceberg_metadata, &s3_path)?;
         self.store
             .cleanup(&format!("{}/{}", exchange, market), self.config.retention)
@@ -425,29 +387,18 @@
             interval: Duration::from_millis(1),
             retention: Duration::from_secs(1),
         };
-<<<<<<< HEAD
         let scheduler = SnapshotScheduler::new(redis, s3_root.clone(), meta.clone(), cfg);
         scheduler.snapshot_once().await.unwrap();
         assert!(
             fs::read_dir(local_root.join("exch/btc-usd"))
-=======
-        let store = Arc::new(LocalStore::new(s3_root.clone()));
-        let scheduler = SnapshotScheduler::new(redis, store, meta.clone(), cfg);
-        scheduler.snapshot_once().await.unwrap();
-        assert!(
-            fs::read_dir(s3_root.join("exch/btc-usd"))
->>>>>>> 2daa1f1f
                 .unwrap()
                 .next()
                 .is_some()
         );
         let meta_contents = fs::read_to_string(meta).unwrap();
         let meta: IcebergTable = serde_json::from_str(&meta_contents).unwrap();
-<<<<<<< HEAD
         assert_eq!(meta.current_snapshot_id, 1);
-=======
-        assert_eq!(meta.snapshots.len(), 1);
->>>>>>> 2daa1f1f
+
     }
 
     #[tokio::test]
@@ -463,12 +414,7 @@
             interval: Duration::from_millis(1),
             retention: Duration::from_secs(1),
         };
-<<<<<<< HEAD
         let scheduler = SnapshotScheduler::new(redis, s3_root.clone(), meta.clone(), cfg);
-=======
-        let store = Arc::new(LocalStore::new(s3_root.clone()));
-        let scheduler = SnapshotScheduler::new(redis, store, meta.clone(), cfg);
->>>>>>> 2daa1f1f
         scheduler.snapshot_once().await.unwrap();
         assert!(!local_root.exists());
         assert!(!meta.exists());
