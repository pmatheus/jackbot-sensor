#![forbid(unsafe_code)]
#![warn(
    unused,
    clippy::cognitive_complexity,
    unused_crate_dependencies,
    unused_extern_crates,
    clippy::unused_self,
    clippy::useless_let_if_seq,
    missing_debug_implementations,
    rust_2018_idioms,
    rust_2024_compatibility
)]
#![allow(clippy::type_complexity, clippy::too_many_arguments, type_alias_bounds)]

//! # Jackbot-Execution
//! Stream private account data from financial venues, and execute (live or mock) orders. Also provides
//! a feature rich MockExchange and MockExecutionClient to assist with backtesting and paper-trading.
//!
//! **It is:**
//! * **Easy**: ExecutionClient trait provides a unified and simple language for interacting with exchanges.
//! * **Normalised**: Allow your strategy to communicate with every real or MockExchange using the same interface.
//! * **Extensible**: Jackbot-Execution is highly extensible, making it easy to contribute by adding new exchange integrations!
//!
//! See `README.md` for more information and examples.

use crate::{
    balance::AssetBalance,
    order::{Order, OrderSnapshot, request::OrderResponseCancel},
    trade::Trade,
};
use jackbot_instrument::{
    asset::{AssetIndex, QuoteAsset, name::AssetNameExchange},
    exchange::{ExchangeId, ExchangeIndex},
    instrument::{InstrumentIndex, name::InstrumentNameExchange},
};
use jackbot_integration::snapshot::Snapshot;
use chrono::{DateTime, Utc};
use derive_more::{Constructor, From};
use order::state::OrderState;
use serde::{Deserialize, Serialize};

pub mod balance;
pub mod client;
pub mod error;
pub mod exchange;
pub mod indexer;
pub mod map;
pub mod order;
pub mod trade;
/// Smart execution routing with basic exposure tracking.
pub mod smart_router;

/// Market making utilities including flow analysis and quote refresh logic.
pub mod market_making;

/// Unified trait for advanced order execution strategies.
pub mod advanced;

<<<<<<< HEAD
/// Always maker order execution.
pub mod always_maker;
=======
/// Async wrappers over [`ExecutionClient`] providing a unified trading API.
pub mod trading;
>>>>>>> 8feb4649

/// Time-weighted average price execution.
pub mod twap;

/// Volume-weighted average price execution.
pub mod vwap;


/// Convenient type alias for an [`AccountEvent`] keyed with [`ExchangeId`],
/// [`AssetNameExchange`], and [`InstrumentNameExchange`].
pub type UnindexedAccountEvent =
    AccountEvent<ExchangeId, AssetNameExchange, InstrumentNameExchange>;

/// Convenient type alias for an [`AccountSnapshot`] keyed with [`ExchangeId`],
/// [`AssetNameExchange`], and [`InstrumentNameExchange`].
pub type UnindexedAccountSnapshot =
    AccountSnapshot<ExchangeId, AssetNameExchange, InstrumentNameExchange>;

#[derive(Debug, Clone, PartialEq, Deserialize, Serialize)]
pub struct AccountEvent<
    ExchangeKey = ExchangeIndex,
    AssetKey = AssetIndex,
    InstrumentKey = InstrumentIndex,
> {
    pub exchange: ExchangeKey,
    pub kind: AccountEventKind<ExchangeKey, AssetKey, InstrumentKey>,
}

impl<ExchangeKey, AssetKey, InstrumentKey> AccountEvent<ExchangeKey, AssetKey, InstrumentKey> {
    pub fn new<K>(exchange: ExchangeKey, kind: K) -> Self
    where
        K: Into<AccountEventKind<ExchangeKey, AssetKey, InstrumentKey>>,
    {
        Self {
            exchange,
            kind: kind.into(),
        }
    }
}

#[derive(Debug, Clone, PartialEq, Deserialize, Serialize, From)]
pub enum AccountEventKind<ExchangeKey, AssetKey, InstrumentKey> {
    /// Full [`AccountSnapshot`] - replaces all existing state.
    Snapshot(AccountSnapshot<ExchangeKey, AssetKey, InstrumentKey>),

    /// Single [`AssetBalance`] snapshot - replaces existing balance state.
    BalanceSnapshot(Snapshot<AssetBalance<AssetKey>>),

    /// Single [`Order`] snapshot - used to upsert existing order state if it's more recent.
    ///
    /// This variant covers general order updates, and open order responses.
    OrderSnapshot(Snapshot<Order<ExchangeKey, InstrumentKey, OrderState<AssetKey, InstrumentKey>>>),

    /// Response to an [`OrderRequestCancel<ExchangeKey, InstrumentKey>`].
    OrderCancelled(OrderResponseCancel<ExchangeKey, AssetKey, InstrumentKey>),

    /// [`Order<ExchangeKey, InstrumentKey, Open>`] partial or full-fill.
    Trade(Trade<QuoteAsset, InstrumentKey>),
}

impl<ExchangeKey, AssetKey, InstrumentKey> AccountEvent<ExchangeKey, AssetKey, InstrumentKey>
where
    AssetKey: Eq,
    InstrumentKey: Eq,
{
    pub fn snapshot(self) -> Option<AccountSnapshot<ExchangeKey, AssetKey, InstrumentKey>> {
        match self.kind {
            AccountEventKind::Snapshot(snapshot) => Some(snapshot),
            _ => None,
        }
    }
}

#[derive(
    Debug, Clone, PartialEq, Eq, PartialOrd, Ord, Hash, Deserialize, Serialize, Constructor,
)]
pub struct AccountSnapshot<
    ExchangeKey = ExchangeIndex,
    AssetKey = AssetIndex,
    InstrumentKey = InstrumentIndex,
> {
    pub exchange: ExchangeKey,
    pub balances: Vec<AssetBalance<AssetKey>>,
    pub instruments: Vec<InstrumentAccountSnapshot<ExchangeKey, AssetKey, InstrumentKey>>,
}

#[derive(
    Debug, Clone, PartialEq, Eq, PartialOrd, Ord, Hash, Deserialize, Serialize, Constructor,
)]
pub struct InstrumentAccountSnapshot<
    ExchangeKey = ExchangeIndex,
    AssetKey = AssetIndex,
    InstrumentKey = InstrumentIndex,
> {
    pub instrument: InstrumentKey,
    #[serde(default = "Vec::new")]
    pub orders: Vec<OrderSnapshot<ExchangeKey, AssetKey, InstrumentKey>>,
}

impl<ExchangeKey, AssetKey, InstrumentKey> AccountSnapshot<ExchangeKey, AssetKey, InstrumentKey> {
    pub fn time_most_recent(&self) -> Option<DateTime<Utc>> {
        let order_times = self.instruments.iter().flat_map(|instrument| {
            instrument
                .orders
                .iter()
                .filter_map(|order| order.state.time_exchange())
        });
        let balance_times = self.balances.iter().map(|balance| balance.time_exchange);

        order_times.chain(balance_times).max()
    }

    pub fn assets(&self) -> impl Iterator<Item = &AssetKey> {
        self.balances.iter().map(|balance| &balance.asset)
    }

    pub fn instruments(&self) -> impl Iterator<Item = &InstrumentKey> {
        self.instruments.iter().map(|snapshot| &snapshot.instrument)
    }
}<|MERGE_RESOLUTION|>--- conflicted
+++ resolved
@@ -56,13 +56,11 @@
 /// Unified trait for advanced order execution strategies.
 pub mod advanced;
 
-<<<<<<< HEAD
 /// Always maker order execution.
 pub mod always_maker;
-=======
+
 /// Async wrappers over [`ExecutionClient`] providing a unified trading API.
 pub mod trading;
->>>>>>> 8feb4649
 
 /// Time-weighted average price execution.
 pub mod twap;
