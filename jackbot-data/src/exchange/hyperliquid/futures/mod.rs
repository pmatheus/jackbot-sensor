--- conflicted
+++ resolved
@@ -1,14 +1,5 @@
-<<<<<<< HEAD
 //! Futures market order book modules for Hyperliquid.
 
 pub mod l2;
-=======
-//! Futures market modules for Hyperliquid.
-//!
-//! This module houses the futures-specific order book and trade handlers for
-//! the Hyperliquid exchange. Functionality is still limited but expanding.
 
-pub mod l2;
-/// Trade stream types for Hyperliquid futures (stub).
->>>>>>> 810fc0b0
 pub mod trade;