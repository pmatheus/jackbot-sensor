--- conflicted
+++ resolved
@@ -53,22 +53,6 @@
     }
 }
 
-<<<<<<< HEAD
-impl<Instrument> Identifier<GateioChannel>
-    for Subscription<super::future::GateioFuturesUsd, Instrument, OrderBooksL2>
-=======
-impl<GateioExchange, Instrument> Identifier<GateioChannel>
-    for Subscription<GateioExchange, Instrument, OrderBooksL2>
->>>>>>> a436b148
-where
-    Instrument: InstrumentData,
-{
-    fn id(&self) -> GateioChannel {
-<<<<<<< HEAD
-        GateioChannel::FUTURE_ORDER_BOOK_L2
-    }
-}
-
 impl<Instrument> Identifier<GateioChannel>
     for Subscription<super::future::GateioFuturesBtc, Instrument, OrderBooksL2>
 where
@@ -76,9 +60,7 @@
 {
     fn id(&self) -> GateioChannel {
         GateioChannel::FUTURE_ORDER_BOOK_L2
-=======
         GateioChannel::SPOT_ORDER_BOOK_L2
->>>>>>> a436b148
     }
 }
 
